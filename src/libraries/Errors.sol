/**
 * Created by Pragma Labs
 * SPDX-License-Identifier: BUSL-1.1
 */
pragma solidity 0.8.22;

library AccountErrors {
    error AccountNotLiquidatable();
    error AccountUnhealthy();
    error AlreadyInitialized();
    error BaseCurrencyNotFound();
    error CreditorAlreadySet();
    error CreditorNotSet();
    error InvalidAccountVersion();
    error InvalidERC20Id();
    error InvalidERC721Amount();
    error InvalidRecipient();
    error InvalidRegistry();
    error NoFallback();
    error NoReentry();
    error NonZeroOpenPosition();
    error OnlyFactory();
    error OnlyCreditor();
    error OnlyLiquidator();
    error OnlyOwner();
    error TooManyAssets();
    error UnknownAsset();
    error UnknownAssetType();
    error AccountInAuction();
}

library FactoryErrors {
    error AccountVersionBlocked();
    error InvalidAccountVersion();
    error InvalidUpgrade();
    error ImplIsZero();
    error OnlyAccountOwner();
    error VersionMismatch();
    error VersionRootIsZero();
}

library GuardianErrors {
    // Thrown when the cool-down period has not yet passed.
    error CoolDownPeriodNotPassed();
    // Thrown when the functionality is paused.
    error FunctionIsPaused();
    // Thrown when the caller is not the Guardian.
    error OnlyGuardian();
}

library RegistryErrors {
    error AssetModNotUnique();
    error AssetAlreadyInRegistry();
    error AssetNotAllowed();
<<<<<<< HEAD
    error LengthMismatch();
    error MaxRecursionDepthReached();
    error Min1Oracle();
    error OnlyAccount();
    error OnlyAssetModule();
    error OnlyOracleModule();
    error OracleModNotUnique();
=======
    error Length_Mismatch();
    error MaxRecursiveCallsReached();
    error Min_1_Oracle();
    error Only_Account();
    error Only_AssetModule();
    error Only_OracleModule();
    error OracleMod_Not_Unique();
>>>>>>> 66ff8219
    error Unauthorized();
}<|MERGE_RESOLUTION|>--- conflicted
+++ resolved
@@ -52,22 +52,12 @@
     error AssetModNotUnique();
     error AssetAlreadyInRegistry();
     error AssetNotAllowed();
-<<<<<<< HEAD
     error LengthMismatch();
-    error MaxRecursionDepthReached();
+    error MaxRecursiveCallsReached();
     error Min1Oracle();
     error OnlyAccount();
     error OnlyAssetModule();
     error OnlyOracleModule();
     error OracleModNotUnique();
-=======
-    error Length_Mismatch();
-    error MaxRecursiveCallsReached();
-    error Min_1_Oracle();
-    error Only_Account();
-    error Only_AssetModule();
-    error Only_OracleModule();
-    error OracleMod_Not_Unique();
->>>>>>> 66ff8219
     error Unauthorized();
 }