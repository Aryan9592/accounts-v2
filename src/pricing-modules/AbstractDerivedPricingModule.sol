--- conflicted
+++ resolved
@@ -4,12 +4,8 @@
  */
 pragma solidity 0.8.19;
 
-<<<<<<< HEAD
 import { PricingModule_New } from "./AbstractPricingModule_New.sol";
 import { IPricingModule_New } from "../interfaces/IPricingModule_New.sol";
-=======
-import { PricingModule } from "./AbstractPricingModule_New.sol";
->>>>>>> 7787658f
 import { Owned } from "../../lib/solmate/src/auth/Owned.sol";
 import { FixedPointMathLib } from "lib/solmate/src/utils/FixedPointMathLib.sol";
 import { IMainRegistry_New } from "./interfaces/IMainRegistry_New.sol";
@@ -237,12 +233,7 @@
             // If "underlyingAsset" has one or more underlying assets itself, the lower level
             // Pricing Modules will recursively update their respective exposures and return
             // the requested USD value to this Pricing Module.
-<<<<<<< HEAD
-            usdValueExposureAssetToUnderlyingAssets += IMainRegistry_New(mainRegistry)
-                .getUsdExposureUnderlyingAssetAfterDeposit(
-=======
-            usdValueExposureAsset += IMainRegistry(mainRegistry).getUsdValueExposureToUnderlyingAssetAfterDeposit(
->>>>>>> 7787658f
+            usdValueExposureAsset += IMainRegistry_New(mainRegistry).getUsdValueExposureToUnderlyingAssetAfterDeposit(
                 underlyingAssets[i], 0, exposureAssetToUnderlyingAsset, deltaExposureAssetToUnderlyingAsset
             );
 
@@ -303,12 +294,7 @@
             // If "underlyingAsset" has one or more underlying assets itself, the lower level
             // Pricing Modules will recursively update their respective exposures and return
             // the requested USD value to this Pricing Module.
-<<<<<<< HEAD
-            usdValueExposureAssetToUnderlyingAssets += IMainRegistry_New(mainRegistry)
-                .getUsdExposureUnderlyingAssetAfterWithdrawal(
-=======
-            usdValueExposureAsset += IMainRegistry(mainRegistry).getUsdValueExposureToUnderlyingAssetAfterWithdrawal(
->>>>>>> 7787658f
+            usdValueExposureAsset += IMainRegistry_New(mainRegistry).getUsdValueExposureToUnderlyingAssetAfterWithdrawal(
                 underlyingAssets[i], 0, exposureAssetToUnderlyingAsset, deltaExposureAssetToUnderlyingAsset
             );
 
