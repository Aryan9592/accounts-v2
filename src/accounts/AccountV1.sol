--- conflicted
+++ resolved
@@ -610,6 +610,7 @@
         onlyAssetManager
         nonReentrant
         notDuringAuction
+        updateActionTimestamp
     {
         // Decode flash action data.
         (
@@ -699,13 +700,9 @@
      */
     function flashActionByCreditor(address actionTarget, bytes calldata actionData)
         external
-<<<<<<< HEAD
         nonReentrant
         notDuringAuction
-=======
-        onlyCreditor
         updateActionTimestamp
->>>>>>> 8b1cbccd
         returns (uint256 accountVersion)
     {
         // Cache the current Creditor.
@@ -714,67 +711,7 @@
         // The caller has to be or the Creditor of the Account, or an approved Creditor.
         if (msg.sender != currentCreditor && msg.sender != approvedCreditor) revert AccountErrors.OnlyCreditor();
 
-<<<<<<< HEAD
         // Decode flash action data.
-=======
-    /*///////////////////////////////////////////////////////////////
-                       ASSET MANAGER ACTIONS
-    ///////////////////////////////////////////////////////////////*/
-
-    /**
-     * @notice Add or remove an Asset Manager.
-     * @param assetManager The address of the Asset Manager.
-     * @param value A boolean giving permissions to or taking permissions from an Asset Manager.
-     * @dev Only set trusted addresses as Asset Manager. Asset Managers have full control over assets in the Account,
-     * as long as the Account position remains healthy.
-     * @dev No need to set the Owner as Asset Manager as they will automatically have all permissions of an Asset Manager.
-     * @dev Potential use-cases of the Asset Manager might be to:
-     * - Automate actions by keeper networks.
-     * - Do flash actions (optimistic actions).
-     * - Chain multiple interactions together (eg. deposit and trade in one transaction).
-     */
-    function setAssetManager(address assetManager, bool value) external onlyOwner {
-        emit AssetManagerSet(msg.sender, assetManager, isAssetManager[msg.sender][assetManager] = value);
-    }
-
-    /**
-     * @notice Executes a flash action initiated by the Asset Manager.
-     * @param actionTarget The contract address of the flashAction.
-     * @param actionData A bytes object containing three structs and two bytes objects.
-     * The first struct contains the info about the assets to withdraw from this Account to the actionTarget.
-     * The second struct contains the info about the owner's assets that need to be transferred from the owner to the actionTarget.
-     * The third struct contains the permit for the Permit2 transfer.
-     * The first bytes object contains the signature for the Permit2 transfer.
-     * The second bytes object contains the encoded input for the actionTarget.
-     */
-    function flashActionByAssetManager(address actionTarget, bytes calldata actionData)
-        external
-        onlyAssetManager
-        updateActionTimestamp
-    {
-        _flashAction(actionTarget, actionData);
-    }
-
-    /*///////////////////////////////////////////////////////////////
-                       ASSET MANAGEMENT
-    ///////////////////////////////////////////////////////////////*/
-
-    /**
-     * @notice Executes a flash action.
-     * @param actionTarget The contract address of the flashAction.
-     * @param actionData A bytes object containing three structs and two bytes objects.
-     * The first struct contains the info about the assets to withdraw from this Account to the actionTarget.
-     * The second struct contains the info about the owner's assets that need to be transferred from the owner to the actionTarget.
-     * The third struct contains the permit for the Permit2 transfer.
-     * The first bytes object contains the signature for the Permit2 transfer.
-     * The second bytes object contains the encoded input for the actionTarget.
-     * @dev Similar to flash loans, this function optimistically calls external logic and checks for the Account state at the very end.
-     * This allows users to interact with and chain together any DeFi protocol to swap, stake, claim...
-     * The only requirements are that the recipient tokens of the interactions are allowlisted, deposited back into the Account and
-     * that the Account is in a healthy state at the end of the transaction.
-     */
-    function _flashAction(address actionTarget, bytes calldata actionData) internal nonReentrant notDuringAuction {
->>>>>>> 8b1cbccd
         (
             ActionData memory withdrawData,
             ActionData memory transferFromOwnerData,
