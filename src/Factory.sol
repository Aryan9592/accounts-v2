/**
 * Created by Pragma Labs
 * SPDX-License-Identifier: BUSL-1.1
 */
pragma solidity 0.8.19;

import { Proxy } from "./Proxy.sol";
import { IAccount } from "./interfaces/IAccount.sol";
import { IFactory } from "./interfaces/IFactory.sol";
import { ERC721 } from "../lib/solmate/src/tokens/ERC721.sol";
import { Strings } from "./libraries/Strings.sol";
import { MerkleProofLib } from "../lib/solmate/src/utils/MerkleProofLib.sol";
import { FactoryGuardian } from "./guardians/FactoryGuardian.sol";
import { FactoryErrors } from "./libraries/Errors.sol";

/**
 * @title Factory
 * @author Pragma Labs
 * @notice The Factory manages the deployment, upgrades and transfers of Arcadia Accounts.
 * @dev The Factory is an ERC721 contract that maps each id to an Arcadia Account.
 */
contract Factory is IFactory, ERC721, FactoryGuardian {
    using Strings for uint256;

    /* //////////////////////////////////////////////////////////////
                                STORAGE
    ////////////////////////////////////////////////////////////// */

    // The latest Account version, newly deployed Account use the latest version by default.
    uint88 public latestAccountVersion;
    // The baseURI of the ERC721 tokens.
    string public baseURI;

    // The Merkle root of the Merkle tree of all the compatible Account versions.
    bytes32 public versionRoot;

    // Array of all Arcadia Account contract addresses.
    address[] public allAccounts;

    // Map accountVersion => blocked status.
    mapping(uint256 => bool) public accountVersionBlocked;
    // Map accountAddress => accountIndex.
    mapping(address => uint256) public accountIndex;
    // Map accountVersion => version information.
    mapping(uint256 => VersionInformation) public versionInformation;

    // Struct with additional information for a specific Account version.
    struct VersionInformation {
        // The contract address of the Registry.
        address registry;
        // The contract address of the Account implementation.
        address implementation;
        // Arbitrary data, can contain instructions to execute when updating Account to new implementation.
        bytes data;
    }

    /* //////////////////////////////////////////////////////////////
                                EVENTS
    ////////////////////////////////////////////////////////////// */

    event AccountUpgraded(address indexed accountAddress, uint88 indexed newVersion);
    event AccountVersionAdded(uint88 indexed version, address indexed registry, address indexed implementation);
    event AccountVersionBlocked(uint88 version);

    /* //////////////////////////////////////////////////////////////
                                CONSTRUCTOR
    ////////////////////////////////////////////////////////////// */

    constructor() ERC721("Arcadia Account", "ARCADIA") { }

    /*///////////////////////////////////////////////////////////////
                          ACCOUNT MANAGEMENT
    ///////////////////////////////////////////////////////////////*/

    /**
     * @notice Function to create a new Account.
     * @param salt A salt to be used to generate the hash.
     * @param accountVersion The Account version.
     * @param baseCurrency The Base-currency in which the Account is denominated.
     * @param creditor The contract address of the creditor.
     * @return account The contract address of the proxy contract of the newly deployed Account.
     * @dev If accountVersion == 0, the newest version will be used.
     */
    function createAccount(uint256 salt, uint88 accountVersion, address baseCurrency, address creditor)
        external
        whenCreateNotPaused
        returns (address account)
    {
        accountVersion = accountVersion == 0 ? latestAccountVersion : accountVersion;

        if (accountVersion > latestAccountVersion) revert FactoryErrors.InvalidAccountVersion();
        if (accountVersionBlocked[accountVersion]) revert FactoryErrors.AccountVersionBlocked();

        // Hash tx.origin with the user provided salt to avoid front-running Account deployment with an identical salt.
        // We use tx.origin instead of msg.sender so that deployments through a third party contract are not vulnerable to front-running.
        account = address(
<<<<<<< HEAD
            new Proxy{salt: keccak256(abi.encodePacked(salt, tx.origin))}(versionInformation[accountVersion].implementation)
=======
            new Proxy{ salt: keccak256(abi.encodePacked(salt, tx.origin)) }(versionInformation[accountVersion].logic)
>>>>>>> 4f362c31
        );

        IAccount(account).initialize(msg.sender, versionInformation[accountVersion].registry, baseCurrency, creditor);

        allAccounts.push(account);
        accountIndex[account] = allAccounts.length;

        _mint(msg.sender, allAccounts.length);

        emit AccountUpgraded(account, accountVersion);
    }

    /**
     * @notice View function returning if an address is an Account.
     * @param account The address to be checked.
     * @return bool Whether the address is an Account or not.
     */
    function isAccount(address account) public view returns (bool) {
        return accountIndex[account] > 0;
    }

    /**
     * @notice Returns the owner of an Account.
     * @param account The Account address.
     * @return owner_ The Account owner.
     * @dev Function does not revert when a non-existing Account is passed, but returns zero-address as owner.
     */
    function ownerOfAccount(address account) external view returns (address owner_) {
        owner_ = _ownerOf[accountIndex[account]];
    }

    /**
     * @notice This function allows Account owners to upgrade the implementation of the Account.
     * @param account Account that needs to be upgraded.
     * @param version The accountVersion to upgrade to.
     * @param proofs The Merkle proofs that prove the compatibility of the upgrade from current to new account version.
     * @dev As each Account is a proxy, the implementation of the proxy can be changed by the owner of the Account.
     * Checks are done such that only compatible versions can be upgraded to.
     * Merkle proofs and their leaves can be found on https://www.github.com/arcadia-finance.
     */
    function upgradeAccountVersion(address account, uint88 version, bytes32[] calldata proofs) external {
        if (_ownerOf[accountIndex[account]] != msg.sender) revert FactoryErrors.OnlyAccountOwner();
        if (accountVersionBlocked[version]) revert FactoryErrors.AccountVersionBlocked();

        uint256 currentVersion = IAccount(account).ACCOUNT_VERSION();
        bool canUpgrade =
            MerkleProofLib.verify(proofs, versionRoot, keccak256(abi.encodePacked(currentVersion, uint256(version))));

        if (!canUpgrade) revert FactoryErrors.InvalidUpgrade();

        IAccount(account).upgradeAccount(
            versionInformation[version].implementation,
            versionInformation[version].registry,
            version,
            versionInformation[version].data
        );

        emit AccountUpgraded(account, version);
    }

    /**
     * @notice Function used to transfer an Account between users based on Account address.
     * @param from The sender.
     * @param to The target.
     * @param account The address of the Account that is transferred.
     * @dev This method transfers an Account on Account address instead of id and
     * also transfers the Account proxy contract to the new owner.
     */
    function safeTransferFrom(address from, address to, address account) public {
        uint256 id = accountIndex[account];
        IAccount(allAccounts[id - 1]).transferOwnership(to);
        super.safeTransferFrom(from, to, id);
    }

    /**
     * @notice Function used to transfer an Account between users based on Account id.
     * @param from The sender.
     * @param to The target.
     * @param id The id of the Account that is about to be transferred.
     * @dev This method overwrites the safeTransferFrom function in ERC721.sol to
     * also transfer the Account proxy contract to the new owner.
     */
    function safeTransferFrom(address from, address to, uint256 id) public override {
        IAccount(allAccounts[id - 1]).transferOwnership(to);
        super.safeTransferFrom(from, to, id);
    }

    /**
     * @notice Function used to transfer an Account between users based on Account id.
     * @param from The sender.
     * @param to The target.
     * @param id The id of the Account that is about to be transferred.
     * @param data additional data, only used for onERC721Received.
     * @dev This method overwrites the safeTransferFrom function in ERC721.sol to
     * also transfer the Account proxy contract to the new owner.
     */
    function safeTransferFrom(address from, address to, uint256 id, bytes calldata data) public override {
        IAccount(allAccounts[id - 1]).transferOwnership(to);
        super.safeTransferFrom(from, to, id, data);
    }

    /**
     * @notice Function used to transfer an Account between users based on Account id.
     * @param from The sender.
     * @param to The target.
     * @param id The id of the Account that is about to be transferred.
     * @dev This method overwrites the transferFrom function in ERC721.sol to
     * also transfer the Account proxy contract to the new owner.
     */
    function transferFrom(address from, address to, uint256 id) public override {
        IAccount(allAccounts[id - 1]).transferOwnership(to);
        super.transferFrom(from, to, id);
    }

    /*///////////////////////////////////////////////////////////////
                    ACCOUNT VERSION MANAGEMENT
    ///////////////////////////////////////////////////////////////*/

    /**
     * @notice Function to set a new Account version with the contracts to be used for new deployed Accounts.
     * @param registry The contract address of the Registry.
     * @param implementation The contract address of the Account implementation.
     * @param versionRoot_ The Merkle root of the Merkle tree of all the compatible Account versions.
     * @param data Arbitrary data, can contain instructions to execute when updating Account to new implementation.
     * @dev Changing any of the contracts does NOT change the contracts for existing deployed Accounts,
     * unless the Account owner explicitly chooses to upgrade their Account to a newer version.
     */
    function setNewAccountInfo(address registry, address implementation, bytes32 versionRoot_, bytes calldata data)
        external
        onlyOwner
    {
        if (versionRoot_ == bytes32(0)) revert FactoryErrors.VersionRootIsZero();
        if (implementation == address(0)) revert FactoryErrors.ImplIsZero();

        uint256 latestAccountVersion_;
        unchecked {
            // Update and cache the new latestAccountVersion.
            latestAccountVersion_ = ++latestAccountVersion;
        }

        if (IAccount(implementation).ACCOUNT_VERSION() != latestAccountVersion) revert FactoryErrors.VersionMismatch();

        versionRoot = versionRoot_;
        versionInformation[latestAccountVersion_] =
            VersionInformation({ registry: registry, implementation: implementation, data: data });

        emit AccountVersionAdded(uint88(latestAccountVersion_), registry, implementation);
    }

    /**
     * @notice Function to block a certain Account implementation version from being created as a new Account.
     * @param version The Account version to be phased out.
     * @dev Should any Account implementation version be phased out,
     * this function can be used to block it from being created for new Accounts.
     * @dev Although possible to block an Account version through the versionRoot,
     * that would require verifying the Merkle tree on account creation, which is expensive.
     */
    function blockAccountVersion(uint256 version) external onlyOwner {
        if (version == 0 || version > latestAccountVersion) revert FactoryErrors.InvalidAccountVersion();
        accountVersionBlocked[version] = true;

        emit AccountVersionBlocked(uint88(version));
    }

    /*///////////////////////////////////////////////////////////////
                        HELPER FUNCTIONS
    ///////////////////////////////////////////////////////////////*/

    /**
     * @notice Function returns the total number of Accounts.
     * @return numberOfAccounts The total number of Accounts.
     */
    function allAccountsLength() external view returns (uint256 numberOfAccounts) {
        numberOfAccounts = allAccounts.length;
    }

    /*///////////////////////////////////////////////////////////////
                        ERC-721 LOGIC
    ///////////////////////////////////////////////////////////////*/

    /**
     * @notice Function that stores a new base URI.
     * @param newBaseURI The new base URI to store.
     * @dev tokenURIs of Arcadia Accounts are not meant to be immutable
     * and might be updated later to allow users to choose/create their own Account art,
     * as such no URI freeze is added.
     */
    function setBaseURI(string calldata newBaseURI) external onlyOwner {
        baseURI = newBaseURI;
    }

    /**
     * @notice Function that returns the token URI as defined in the ERC721 standard.
     * @param tokenId The id of the Account.
     * @return uri The token URI.
     */
    function tokenURI(uint256 tokenId) public view override returns (string memory uri) {
        return bytes(baseURI).length > 0 ? string(abi.encodePacked(baseURI, tokenId.toString())) : "";
    }
}<|MERGE_RESOLUTION|>--- conflicted
+++ resolved
@@ -94,11 +94,7 @@
         // Hash tx.origin with the user provided salt to avoid front-running Account deployment with an identical salt.
         // We use tx.origin instead of msg.sender so that deployments through a third party contract are not vulnerable to front-running.
         account = address(
-<<<<<<< HEAD
-            new Proxy{salt: keccak256(abi.encodePacked(salt, tx.origin))}(versionInformation[accountVersion].implementation)
-=======
-            new Proxy{ salt: keccak256(abi.encodePacked(salt, tx.origin)) }(versionInformation[accountVersion].logic)
->>>>>>> 4f362c31
+            new Proxy{ salt: keccak256(abi.encodePacked(salt, tx.origin)) }(versionInformation[accountVersion].implementation)
         );
 
         IAccount(account).initialize(msg.sender, versionInformation[accountVersion].registry, baseCurrency, creditor);
