/**
 * Created by Pragma Labs
 * SPDX-License-Identifier: BUSL-1.1
 */
pragma solidity 0.8.19;

import { IERC721 } from "./interfaces/IERC721.sol";
import { IERC1155 } from "./interfaces/IERC1155.sol";
import { IRegistry } from "./interfaces/IRegistry.sol";
import { ICreditor } from "./interfaces/ICreditor.sol";
import { IActionBase, ActionData } from "./interfaces/IActionBase.sol";
import { IAccount } from "./interfaces/IAccount.sol";
import { IPermit2 } from "./interfaces/IPermit2.sol";
import { ActionData } from "./actions/utils/ActionData.sol";
import { ERC20, SafeTransferLib } from "../lib/solmate/src/utils/SafeTransferLib.sol";
import { AccountStorageV1 } from "./AccountStorageV1.sol";
import { RiskModule } from "./RiskModule.sol";
import { AccountErrors } from "./libraries/Errors.sol";

/**
 * @title Acadia Accounts.
 * @author Pragma Labs
 * @notice Arcadia Accounts are smart contracts that act as onchain, decentralized and composable margin accounts.
 * They provide individuals, DAOs, and other protocols with a simple and flexible way to deposit and manage multiple assets as collateral.
 * The total combination of assets can be used as margin to back liabilities issued by any financial protocol (lending, leverage, futures...).
 * @dev Users can use this Account to deposit assets (ERC20, ERC721, ERC1155, ...).
 * The Account will denominate all the pooled assets into one baseCurrency (one unit of account, like usd or eth).
 * An increase of value of one asset will offset a decrease in value of another asset.
 * Users can use the single denominated value of all their assets to take margin (take credit line, financing for leverage...).
 * Ensure your total value denomination remains above the liquidation threshold, or risk being liquidated!
 * @dev Integrating this Account as means of margin/collateral management for your own protocol that requires collateral is encouraged.
 * Arcadia's Account functions will guarantee you a certain value of the Account.
 * For allowlists or liquidation strategies specific to your protocol, contact pragmalabs.dev
 */
contract AccountV1 is AccountStorageV1, IAccount {
    using SafeTransferLib for ERC20;

    /* //////////////////////////////////////////////////////////////
                                CONSTANTS
    ////////////////////////////////////////////////////////////// */

    // Storage slot with the address of the current implementation.
    // This is the hardcoded keccak-256 hash of: "eip1967.proxy.implementation" subtracted by 1.
    bytes32 internal constant _IMPLEMENTATION_SLOT = 0x360894a13ba1a3210667c828492db98dca3e2076cc3735a920a3ca505d382bbc;
    // The maximum amount of different assets that can be used as collateral within an Arcadia Account.
    uint256 public constant ASSET_LIMIT = 15;
    // The current Account Version.
    uint16 public constant ACCOUNT_VERSION = 1;
    // Uniswap Permit2 contract
    IPermit2 internal immutable permit2 = IPermit2(0x000000000022D473030F116dDEE9F6B43aC78BA3);

    // Storage slot for the Account logic, a struct to avoid storage conflict when dealing with upgradeable contracts.
    struct AddressSlot {
        address value;
    }

    /* //////////////////////////////////////////////////////////////
                                EVENTS
    ////////////////////////////////////////////////////////////// */

    event BaseCurrencySet(address baseCurrency);
    event MarginAccountChanged(address indexed protocol, address indexed liquidator);
    event AssetManagerSet(address indexed owner, address indexed assetManager, bool value);

    /* //////////////////////////////////////////////////////////////
                                MODIFIERS
    ////////////////////////////////////////////////////////////// */

    /**
     * @dev Throws if function is reentered.
     */
    modifier nonReentrant() {
        if (locked != 1) revert AccountErrors.No_Reentry();

        locked = 2;

        _;

        locked = 1;
    }

    /**
     * @dev Throws if called by any account other than the factory address.
     */
    modifier onlyFactory() {
        if (msg.sender != IRegistry(registry).FACTORY()) revert AccountErrors.Only_Factory();
        _;
    }

    /**
     * @dev Throws if called by any account other than the owner.
     */
    modifier onlyOwner() {
        if (msg.sender != owner) revert AccountErrors.Only_Owner();
        _;
    }

    /**
     * @dev Throws if called by any account other than an asset manager or the owner.
     */
    modifier onlyAssetManager() {
        // A custom error would need to read out owner + creditor + isAssetManager storage
        require(
            msg.sender == owner || msg.sender == creditor || isAssetManager[owner][msg.sender], "A: Only Asset Manager"
        );
        _;
    }

    /**
     * @dev Throws if called by any account other than the Liquidator address.
     */
    modifier onlyLiquidator() {
        if (msg.sender != liquidator) revert AccountErrors.Only_Liquidator();
        _;
    }

    /* //////////////////////////////////////////////////////////////
                                CONSTRUCTOR
    ////////////////////////////////////////////////////////////// */

    constructor() {
        // This will only be the owner of the Account logic implementation.
        // and will not affect any subsequent proxy implementation using this Account logic.
        owner = msg.sender;
    }

    /* ///////////////////////////////////////////////////////////////
                          ACCOUNT MANAGEMENT
    /////////////////////////////////////////////////////////////// */

    /**
     * @notice Initiates the variables of the Account.
     * @dev A proxy will be used to interact with the Account logic.
     * Therefore everything is initialised through an init function.
     * This function will only be called (once) in the same transaction as the proxy Account creation through the factory.
     * @param owner_ The sender of the 'createAccount' on the factory
     * @param registry_ The 'beacon' contract with the external logic.
     * @param baseCurrency_ The Base-currency in which the Account is denominated.
     * @param creditor_ The contract address of the creditor.
     */
    function initialize(address owner_, address registry_, address baseCurrency_, address creditor_) external {
        if (registry != address(0)) revert AccountErrors.Already_Initialized();
        if (registry_ == address(0)) revert AccountErrors.Invalid_Registry();
        owner = owner_;
        locked = 1;
        registry = registry_;
        baseCurrency = baseCurrency_;

        if (creditor_ != address(0)) {
            _openMarginAccount(creditor_);
        }

        emit BaseCurrencySet(baseCurrency_);
    }

    /**
     * @notice Updates the Account version and stores a new address in the EIP1967 implementation slot.
     * @param newImplementation The contract with the new Account logic.
     * @param newRegistry The Registry for this specific implementation (might be identical as the old registry).
     * @param data Arbitrary data, can contain instructions to execute when updating Account to new logic.
     * @param newVersion The new version of the Account logic.
     */
    function upgradeAccount(address newImplementation, address newRegistry, uint16 newVersion, bytes calldata data)
        external
        nonReentrant
        onlyFactory
    {
        if (isCreditorSet) {
            // If a creditor is set, new version should be compatible.
            // openMarginAccount() is a view function, cannot modify state.
            (bool success,,,) = ICreditor(creditor).openMarginAccount(newVersion);
            if (!success) revert AccountErrors.Invalid_Account_Version();
        }

        // Cache old parameters.
        address oldImplementation = _getAddressSlot(_IMPLEMENTATION_SLOT).value;
        address oldRegistry = registry;
        uint16 oldVersion = ACCOUNT_VERSION;
        _getAddressSlot(_IMPLEMENTATION_SLOT).value = newImplementation;
        registry = newRegistry;

        // Prevent that Account is upgraded to a new version where the baseCurrency can't be priced.
        if (newRegistry != oldRegistry && !IRegistry(newRegistry).inRegistry(baseCurrency)) {
            revert AccountErrors.Invalid_Registry();
        }

        // Hook on the new logic to finalize upgrade.
        // Used to eg. Remove exposure from old Registry and Add exposure to the new Registry.
        // Extra data can be added by the factory for complex instructions.
        this.upgradeHook(oldImplementation, oldRegistry, oldVersion, data);

        // Event emitted by Factory.
    }

    /**
     * @notice Returns an `AddressSlot` with member `value` located at `slot`.
     * @param slot The slot where the address of the Logic contract is stored.
     * @return r The address stored in slot.
     */
    function _getAddressSlot(bytes32 slot) internal pure returns (AddressSlot storage r) {
        assembly {
            r.slot := slot
        }
    }

    /**
     * @notice Finalizes the Upgrade to a new Account version on the new Logic Contract.
     * @param oldImplementation The contract with the new old logic.
     * @param oldRegistry The Registry of the old version (might be identical as the new registry)
     * @param oldVersion The old version of the Account logic.
     * @param data Arbitrary data, can contain instructions to execute in this function.
     * @dev If upgradeHook() is implemented, it MUST verify that msg.sender == address(this).
     */
    function upgradeHook(address oldImplementation, address oldRegistry, uint16 oldVersion, bytes calldata data)
        external
    { }

    /* ///////////////////////////////////////////////////////////////
                        OWNERSHIP MANAGEMENT
    /////////////////////////////////////////////////////////////// */

    /**
     * @notice Transfers ownership of the contract to a new account.
     * @param newOwner The new owner of the Account.
     * @dev Can only be called by the current owner via the factory.
     * A transfer of ownership of the Account is triggered by a transfer
     * of ownership of the accompanying ERC721 Account NFT, issued by the factory.
     * Owner of Account NFT = owner of Account
     */
    function transferOwnership(address newOwner) external onlyFactory {
        if (newOwner == address(0)) revert AccountErrors.Invalid_Recipient();
        _transferOwnership(newOwner);
    }

    /**
     * @notice Transfers ownership of the contract to a new account (`newOwner`).
     * @param newOwner The new owner of the Account.
     */
    function _transferOwnership(address newOwner) internal {
        owner = newOwner;

        //Event emitted by Factory.
    }

    /* ///////////////////////////////////////////////////////////////
                        BASE CURRENCY LOGIC
    /////////////////////////////////////////////////////////////// */

    /**
     * @notice Sets the baseCurrency of an Account.
     * @param baseCurrency_ the new baseCurrency for the Account.
     * @dev First checks if there is no creditor set,
     * if there is none set, then a new baseCurrency is set.
     */
    function setBaseCurrency(address baseCurrency_) external onlyOwner {
        if (isCreditorSet) revert AccountErrors.Creditor_Already_Set();
        _setBaseCurrency(baseCurrency_);
    }

    /**
     * @notice Internal function: sets baseCurrency.
     * @param baseCurrency_ the new baseCurrency for the Account.
     */
    function _setBaseCurrency(address baseCurrency_) internal {
        if (!IRegistry(registry).inRegistry(baseCurrency_)) revert AccountErrors.BaseCurrency_Not_Found();
        baseCurrency = baseCurrency_;

        emit BaseCurrencySet(baseCurrency_);
    }

    /* ///////////////////////////////////////////////////////////////
                    MARGIN ACCOUNT SETTINGS
    /////////////////////////////////////////////////////////////// */

    /**
     * @notice Opens a margin account on the Account for a Creditor.
     * @param creditor_ The contract address of the Creditor.
     * @dev Currently only one Creditor can be set
     * (we are working towards a single account for multiple creditors tho!).
     * @dev Only open margin accounts for protocols you trust!
     * The Creditor has significant authorisation: use margin, trigger liquidation, and manage assets.
     */
    function openMarginAccount(address creditor_) external onlyOwner {
        if (isCreditorSet) revert AccountErrors.Creditor_Already_Set();
        _openMarginAccount(creditor_);
    }

    /**
     * @notice Internal function: Opens a margin account for a Creditor.
     * @param creditor_ The contract address of the Creditor.
     */
    function _openMarginAccount(address creditor_) internal {
        //openMarginAccount() is a view function, cannot modify state.
        (bool success, address baseCurrency_, address liquidator_, uint256 fixedLiquidationCost_) =
            ICreditor(creditor_).openMarginAccount(ACCOUNT_VERSION);
        if (!success) revert AccountErrors.Invalid_Account_Version();

        liquidator = liquidator_;
        creditor = creditor_;
        fixedLiquidationCost = uint96(fixedLiquidationCost_);
        if (baseCurrency != baseCurrency_) {
            _setBaseCurrency(baseCurrency_);
        }
        isCreditorSet = true;

        emit MarginAccountChanged(creditor_, liquidator_);
    }

    /**
     * @notice Closes the margin account of the Creditor.
     * @dev Currently only one Creditor can be set.
     */
    function closeMarginAccount() external onlyOwner {
        if (!isCreditorSet) revert AccountErrors.Creditor_Not_Set();
        //getOpenPosition() is a view function, cannot modify state.
        if (ICreditor(creditor).getOpenPosition(address(this)) != 0) revert AccountErrors.NonZero_Open_Position();

        isCreditorSet = false;
        creditor = address(0);
        liquidator = address(0);
        fixedLiquidationCost = 0;

        emit MarginAccountChanged(address(0), address(0));
    }

    /* ///////////////////////////////////////////////////////////////
                          MARGIN REQUIREMENTS
    /////////////////////////////////////////////////////////////// */

    /**
     * @notice Checks if the Account is healthy and still has free margin.
     * @param debtIncrease The amount with which the debt is increased.
     * @param openDebt The total open Debt against the Account.
     * @return success Boolean indicating if there is sufficient margin to back a certain amount of Debt.
     * @return creditor_ The contract address of the creditor.
     * @return accountVersion_ The Account version.
     * @dev An Account is healthy if the Collateral value is bigger than or equal to the Used Margin.
     * @dev Only one of the values can be non-zero, or we check on a certain increase of debt, or we check on a total amount of debt.
     * @dev If both values are zero, we check if the Account is currently healthy.
     */
    function isAccountHealthy(uint256 debtIncrease, uint256 openDebt)
        external
        view
        returns (bool success, address creditor_, uint256 accountVersion_)
    {
        if (openDebt > 0) {
            //Check if Account is healthy for a given amount of openDebt.
            //The total Used margin equals the sum of the given amount of openDebt and the gas cost to liquidate.
            success = getCollateralValue() >= openDebt + fixedLiquidationCost;
        } else {
            //Check if Account is still healthy after an increase of debt.
            //The gas cost to liquidate is already taken into account in getUsedMargin().
            success = getCollateralValue() >= getUsedMargin() + debtIncrease;
        }

        return (success, creditor, ACCOUNT_VERSION);
    }

    /**
     * @notice Checks if the Account can be liquidated.
     * @return success Boolean indicating if the Account can be liquidated.
     */
    function isAccountLiquidatable() external view returns (bool success) {
        //If usedMargin is equal to fixedLiquidationCost, the open liabilities are 0 and the Account is never liquidatable.
        uint256 usedMargin = getUsedMargin();
        if (usedMargin > fixedLiquidationCost) {
            //An Account can be liquidated if the Liquidation value is smaller than the Used Margin.
            success = getLiquidationValue() < usedMargin;
        }
    }

    /**
     * @notice Returns the total value (mark to market) of the Account in a specific baseCurrency
     * @param baseCurrency_ The baseCurrency to return the value in.
     * @return accountValue Total value stored in the account, denominated in baseCurrency.
     * @dev Fetches all stored assets with their amounts.
     * Using a specified baseCurrency, fetches the value of all assets in said baseCurrency.
     */
    function getAccountValue(address baseCurrency_) external view returns (uint256 accountValue) {
        (address[] memory assetAddresses, uint256[] memory assetIds, uint256[] memory assetAmounts) =
            generateAssetData();
        accountValue =
            IRegistry(registry).getTotalValue(baseCurrency_, creditor, assetAddresses, assetIds, assetAmounts);
    }

    /**
     * @notice Calculates the total collateral value (MTM discounted with a haircut) of the Account.
     * @return collateralValue The collateral value, returned in the decimals of the base currency.
     * @dev Returns the value denominated in the baseCurrency of the Account.
     * @dev The collateral value of the Account is equal to the spot value of the underlying assets,
     * discounted by a haircut (the collateral factor). Since the value of
     * collateralised assets can fluctuate, the haircut guarantees that the Account
     * remains over-collateralised with a high confidence level (99,9%+). The size of the
     * haircut depends on the underlying risk of the assets in the Account, the bigger the volatility
     * or the smaller the on-chain liquidity, the bigger the haircut will be.
     */
    function getCollateralValue() public view returns (uint256 collateralValue) {
        (address[] memory assetAddresses, uint256[] memory assetIds, uint256[] memory assetAmounts) =
            generateAssetData();
        collateralValue =
            IRegistry(registry).getCollateralValue(baseCurrency, creditor, assetAddresses, assetIds, assetAmounts);
    }

    /**
     * @notice Calculates the total liquidation value (MTM discounted with a factor to account for slippage) of the Account.
     * @return liquidationValue The liquidation value, returned in the decimals of the base currency.
     * @dev Returns the value denominated in the baseCurrency of the Account.
     * @dev The liquidation value of the Account is equal to the spot value of the underlying assets,
     * discounted by a haircut (the liquidation factor).
     * The liquidation value takes into account that not the full value of the assets can go towards
     * repaying the debt: a fraction of the value is lost due to:
     * slippage while liquidating the assets, fees for the auction initiator and a penalty to the protocol.
     */
    function getLiquidationValue() public view returns (uint256 liquidationValue) {
        (address[] memory assetAddresses, uint256[] memory assetIds, uint256[] memory assetAmounts) =
            generateAssetData();
        liquidationValue =
            IRegistry(registry).getLiquidationValue(baseCurrency, creditor, assetAddresses, assetIds, assetAmounts);
    }

    /**
     * @notice Returns the used margin of the Account.
     * @return usedMargin The total amount of Margin that is currently in use to back liabilities.
     * @dev Used Margin is the value of the assets that is currently 'locked' to back:
     *  - All the liabilities issued against the Account.
     *  - An additional fixed buffer to cover gas fees in case of a liquidation.
     * @dev The used margin is denominated in the baseCurrency.
     * @dev Currently only one creditor at a time can open a margin account.
     * The open liability is fetched at the contract of the creditor -> only allow trusted audited creditors!!!
     */
    function getUsedMargin() public view returns (uint256 usedMargin) {
        if (!isCreditorSet) return 0;

        //getOpenPosition() is a view function, cannot modify state.
        usedMargin = ICreditor(creditor).getOpenPosition(address(this)) + fixedLiquidationCost;
    }

    /**
     * @notice Calculates the remaining margin the owner of the Account can use.
     * @return freeMargin The remaining amount of margin a user can take.
     * @dev Free Margin is the value of the assets that is still free to back additional liabilities.
     * @dev The free margin is denominated in the baseCurrency.
     */
    function getFreeMargin() public view returns (uint256 freeMargin) {
        uint256 collateralValue = getCollateralValue();
        uint256 usedMargin = getUsedMargin();

        unchecked {
            freeMargin = collateralValue > usedMargin ? collateralValue - usedMargin : 0;
        }
    }

    /* ///////////////////////////////////////////////////////////////
                          LIQUIDATION LOGIC
    /////////////////////////////////////////////////////////////// */

    /**
     * @notice Checks if an Account is liquidatable and continues the liquidation flow.
<<<<<<< HEAD
     * @param liquidationInitiator The address of the liquidation initiator.
=======
     * @param initiator The address of the liquidation initiator.
>>>>>>> ae4944e0
     * @return assetAddresses Array of the contract addresses of the assets in Account.
     * @return assetIds Array of the IDs of the assets in Account.
     * @return assetAmounts Array with the amounts of the assets in Account.
     * @return owner_ Owner of the account.
     * @return creditor_ The creditor, address 0 if no active Creditor.
     * @return openDebt The open Debt issued against the Account.
     * @return assetAndRiskValues Array of asset values and corresponding collateral factors.
     */
    function startLiquidation(address initiator)
        external
        nonReentrant
        onlyLiquidator
        returns (
            address[] memory assetAddresses,
            uint256[] memory assetIds,
            uint256[] memory assetAmounts,
            address owner_,
            address creditor_,
            uint256 openDebt,
            RiskModule.AssetValueAndRiskFactors[] memory assetAndRiskValues
        )
    {
        owner_ = owner;
        creditor_ = creditor;

        (assetAddresses, assetIds, assetAmounts) = generateAssetData();
        assetAndRiskValues =
            IRegistry(registry).getValuesInBaseCurrency(baseCurrency, creditor_, assetAddresses, assetIds, assetAmounts);

        // Since the function is only callable by the liquidator, a liquidator and a Creditor are set.
        openDebt = ICreditor(creditor).startLiquidation(initiator);
        uint256 usedMargin = openDebt + fixedLiquidationCost;

        if (openDebt == 0 || RiskModule._calculateLiquidationValue(assetAndRiskValues) >= usedMargin) {
            revert AccountErrors.Account_Not_Liquidatable();
        }
    }

    /**
     * @notice Transfers the asset bought by a bidder during a liquidation event.
     * @param assetAddresses Array of the contract addresses of the assets.
     * @param assetIds Array of the IDs of the assets.
     * @param assetAmounts Array with the amounts of the assets.
     * @param bidder The address of the bidder.
     */
    function auctionBid(
        address[] memory assetAddresses,
        uint256[] memory assetIds,
        uint256[] memory assetAmounts,
        address bidder
    ) external onlyLiquidator {
        _withdraw(assetAddresses, assetIds, assetAmounts, bidder);
    }

    /**
     * @notice Transfers all assets of the Account in case the auction did not end successful (= Bought In).
     * @param to The recipient's address to receive the assets, set by the Creditor.
     * @dev When an auction is not successful, the assets are considered "Bought In" (auction terminology):
     * Any remaining assets in the Account are transferred to a certain recipient address, set by the creditor.
     */
    function auctionBoughtIn(address to) external onlyLiquidator {
        (address[] memory assetAddresses, uint256[] memory assetIds, uint256[] memory assetAmounts) =
            generateAssetData();
        _withdraw(assetAddresses, assetIds, assetAmounts, to);
    }

    /*///////////////////////////////////////////////////////////////
                    ASSET MANAGEMENT LOGIC
    ///////////////////////////////////////////////////////////////*/

    /**
     * @notice Add or remove an Asset Manager.
     * @param assetManager the address of the Asset Manager
     * @param value A boolean giving permissions to or taking permissions from an Asset manager
     * @dev Only set trusted addresses as Asset manager, Asset managers can potentially steal assets (as long as the Account position remains healthy).
     * @dev No need to set the Owner as Asset manager, owner will automatically have all permissions of an asset manager.
     * @dev Potential use-cases of the asset manager might be to:
     * - Automate actions by keeper networks,
     * - Chain interactions with the Creditor together with Account actions (eg. borrow deposit and trade in one transaction).
     */
    function setAssetManager(address assetManager, bool value) external onlyOwner {
        isAssetManager[msg.sender][assetManager] = value;

        emit AssetManagerSet(msg.sender, assetManager, value);
    }

    /**
     * @notice Calls external action handler to execute and interact with external logic.
     * @param actionHandler The address of the action handler.
     * @param actionData A bytes object containing three actionAssetData structs, an address array and a bytes array.
     * The first struct contains the info about the assets to withdraw from this Account to the actionHandler.
     * The second struct contains the info about the owner's assets that are not in this Account and needs to be transferred to the actionHandler.
     * The third struct contains the info about the assets that needs to be deposited from the actionHandler back into the Account.
     * @param signature The signature to verify.
     * @return creditor_ The contract address of the creditor.
     * @return accountVersion_ The Account version.
     * @dev Similar to flash loans, this function optimistically calls external logic and checks for the Account state at the very end.
     * @dev accountManagementAction can interact with and chain together any DeFi protocol to swap, stake, claim...
     * The only requirements are that the recipient tokens of the interactions are allowlisted, deposited back into the Account and
     * that the Account is in a healthy state at the end of the transaction.
     */
    function accountManagementAction(address actionHandler, bytes calldata actionData, bytes calldata signature)
        external
        nonReentrant
        onlyAssetManager
        returns (address, uint256)
    {
        if (!IRegistry(registry).isActionAllowed(actionHandler)) revert AccountErrors.Action_Not_Allowed();

        (
            ActionData memory withdrawData,
            ActionData memory transferFromOwnerData,
            IPermit2.PermitBatchTransferFrom memory permit,
            ,
            ,
        ) = abi.decode(
            actionData, (ActionData, ActionData, IPermit2.PermitBatchTransferFrom, ActionData, address[], bytes[])
        );

        // Withdraw assets to actionHandler.
        _withdraw(withdrawData.assets, withdrawData.assetIds, withdrawData.assetAmounts, actionHandler);

        // Transfer assets from owner (that are not assets in this account) to actionHandler.
        if (transferFromOwnerData.assets.length > 0) {
            _transferFromOwner(transferFromOwnerData, actionHandler);
        }

        // If the function input includes a signature and non-empty token permissions, initiate a transfer via Permit2.
        if (signature.length > 0 && permit.permitted.length > 0) {
            _transferFromOwnerWithPermit(permit, signature, actionHandler);
        }

        // Execute Action(s).
        ActionData memory depositData = IActionBase(actionHandler).executeAction(actionData);

        // Deposit assets from actionHandler into Account.
        _deposit(depositData.assets, depositData.assetIds, depositData.assetAmounts, actionHandler);

        //If usedMargin is equal to fixedLiquidationCost, the open liabilities are 0 and the Account is always in a healthy state.
        uint256 usedMargin = getUsedMargin();
        //Account must be healthy after actions are executed.
        if (usedMargin > fixedLiquidationCost && getCollateralValue() < usedMargin) {
            revert AccountErrors.Account_Unhealthy();
        }

        return (creditor, ACCOUNT_VERSION);
    }

    /* ///////////////////////////////////////////////////////////////
                    ASSET DEPOSIT/WITHDRAWN LOGIC
    /////////////////////////////////////////////////////////////// */

    /**
     * @notice Deposits assets into the Account.
     * @param assetAddresses Array of the contract addresses of the assets.
     * One address for each asset to be deposited, even if multiple assets of the same contract address are deposited.
     * @param assetIds Array of the IDs of the assets.
     * When depositing an ERC20 token, this will be disregarded, HOWEVER a value (eg. 0) must be set in the array!
     * @param assetAmounts Array with the amounts of the assets.
     * When depositing an ERC721 token, this will be disregarded, HOWEVER a value (eg. 1) must be set in the array!
     * @dev All arrays should be of same length, each index in each array corresponding
     * to the same asset that will get deposited. If multiple asset IDs of the same contract address
     * are deposited, the assetAddress must be repeated in assetAddresses.
     * Example inputs:
     * [wETH, DAI, BAYC, Interleave], [0, 0, 15, 2], [10**18, 10**18, 1, 100], [0, 0, 1, 2]
     * [Interleave, Interleave, BAYC, BAYC, wETH], [3, 5, 16, 17, 0], [123, 456, 1, 1, 10**18], [2, 2, 1, 1, 0]
     */
    function deposit(address[] calldata assetAddresses, uint256[] calldata assetIds, uint256[] calldata assetAmounts)
        external
        onlyOwner
    {
        //No need to check that all arrays have equal length, this check is already done in the Registry.
        _deposit(assetAddresses, assetIds, assetAmounts, msg.sender);
    }

    /**
     * @notice Deposits assets into the Account.
     * @param assetAddresses Array of the contract addresses of the assets.
     * @param assetIds Array of the IDs of the assets.
     * @param assetAmounts Array with the amounts of the assets.
     * @param from The address to withdraw the assets from.
     */
    function _deposit(
        address[] memory assetAddresses,
        uint256[] memory assetIds,
        uint256[] memory assetAmounts,
        address from
    ) internal {
        //Reverts in registry if input is invalid.
        uint256[] memory assetTypes =
            IRegistry(registry).batchProcessDeposit(creditor, assetAddresses, assetIds, assetAmounts);

        uint256 assetAddressesLength = assetAddresses.length;
        for (uint256 i; i < assetAddressesLength;) {
            if (assetAmounts[i] == 0) {
                //Skip if amount is 0 to prevent storing addresses that have 0 balance.
                //ToDo silent fail or should we revert here?
                unchecked {
                    ++i;
                }
                continue;
            }

            if (assetTypes[i] == 0) {
                if (assetIds[i] != 0) revert AccountErrors.Invalid_ERC20_Id();
                _depositERC20(from, assetAddresses[i], assetAmounts[i]);
            } else if (assetTypes[i] == 1) {
                if (assetAmounts[i] != 1) revert AccountErrors.Invalid_ERC721_Amount();
                _depositERC721(from, assetAddresses[i], assetIds[i]);
            } else if (assetTypes[i] == 2) {
                _depositERC1155(from, assetAddresses[i], assetIds[i], assetAmounts[i]);
            } else {
                revert AccountErrors.Unknown_Asset_Type();
            }
            unchecked {
                ++i;
            }
        }

        if (erc20Stored.length + erc721Stored.length + erc1155Stored.length > ASSET_LIMIT) {
            revert AccountErrors.Too_Many_Assets();
        }
    }

    /**
     * @notice Withdrawals assets from the Account to the owner.
     * @param assetAddresses Array of the contract addresses of the assets.
     * One address for each asset to be withdrawn, even if multiple assets of the same contract address are withdrawn.
     * @param assetIds Array of the IDs of the assets.
     * When withdrawing an ERC20 token, this will be disregarded, HOWEVER a value (eg. 0) must be set in the array!
     * @param assetAmounts Array with the amounts of the assets.
     * When withdrawing an ERC721 token, this will be disregarded, HOWEVER a value (eg. 1) must be set in the array!
     * @dev All arrays should be of same length, each index in each array corresponding
     * to the same asset that will get withdrawn. If multiple asset IDs of the same contract address
     * are to be withdrawn, the assetAddress must be repeated in assetAddresses.
     * Example inputs:
     * [wETH, DAI, BAYC, Interleave], [0, 0, 15, 2], [10**18, 10**18, 1, 100], [0, 0, 1, 2]
     * [Interleave, Interleave, BAYC, BAYC, wETH], [3, 5, 16, 17, 0], [123, 456, 1, 1, 10**18], [2, 2, 1, 1, 0]
     * @dev Will fail if the value is in an unhealthy state after withdrawal (collateral value is smaller than the Used Margin).
     * If no debt is taken yet on this Account, users are free to withdraw any asset at any time.
     */
    function withdraw(address[] calldata assetAddresses, uint256[] calldata assetIds, uint256[] calldata assetAmounts)
        external
        onlyOwner
    {
        //No need to check that all arrays have equal length, this check is already done in the Registry.
        _withdraw(assetAddresses, assetIds, assetAmounts, msg.sender);

        uint256 usedMargin = getUsedMargin();
        //If usedMargin is equal to fixedLiquidationCost, the open liabilities are 0 and all assets can be withdrawn.
        //Account must be healthy after assets are withdrawn.
        if (usedMargin > fixedLiquidationCost && getCollateralValue() < usedMargin) {
            revert AccountErrors.Account_Unhealthy();
        }
    }

    /**
     * @notice Withdrawals assets from the Account to the owner.
     * @param assetAddresses Array of the contract addresses of the assets.
     * @param assetIds Array of the IDs of the assets.
     * @param assetAmounts Array with the amounts of the assets.
     * @param to The address to withdraw to.
     */

    function _withdraw(
        address[] memory assetAddresses,
        uint256[] memory assetIds,
        uint256[] memory assetAmounts,
        address to
    ) internal {
        //Reverts in registry if input is invalid.
        uint256[] memory assetTypes =
            IRegistry(registry).batchProcessWithdrawal(creditor, assetAddresses, assetIds, assetAmounts); //reverts in registry if invalid input

        uint256 assetAddressesLength = assetAddresses.length;
        for (uint256 i; i < assetAddressesLength;) {
            if (assetAmounts[i] == 0) {
                //Skip if amount is 0 to prevent transferring 0 balances.
                unchecked {
                    ++i;
                }
                continue;
            }

            if (assetTypes[i] == 0) {
                if (assetIds[i] != 0) revert AccountErrors.Invalid_ERC20_Id();
                _withdrawERC20(to, assetAddresses[i], assetAmounts[i]);
            } else if (assetTypes[i] == 1) {
                if (assetAmounts[i] != 1) revert AccountErrors.Invalid_ERC721_Amount();
                _withdrawERC721(to, assetAddresses[i], assetIds[i]);
            } else if (assetTypes[i] == 2) {
                _withdrawERC1155(to, assetAddresses[i], assetIds[i], assetAmounts[i]);
            } else {
                revert AccountErrors.Unknown_Asset_Type();
            }
            unchecked {
                ++i;
            }
        }
    }

    /**
     * @notice Transfers assets directly from the owner to the actionHandler contract.
     * @param transferFromOwnerData A struct containing the info of all assets transferred from the owner that are not in this account.
     * @param to The address to withdraw to.
     */
    function _transferFromOwner(ActionData memory transferFromOwnerData, address to) internal {
        uint256 assetAddressesLength = transferFromOwnerData.assets.length;
        address owner_ = owner;
        for (uint256 i; i < assetAddressesLength;) {
            if (transferFromOwnerData.assetAmounts[i] == 0) {
                //Skip if amount is 0 to prevent transferring 0 balances.
                unchecked {
                    ++i;
                }
                continue;
            }

            if (transferFromOwnerData.assetTypes[i] == 0) {
                ERC20(transferFromOwnerData.assets[i]).safeTransferFrom(
                    owner_, to, transferFromOwnerData.assetAmounts[i]
                );
            } else if (transferFromOwnerData.assetTypes[i] == 1) {
                IERC721(transferFromOwnerData.assets[i]).safeTransferFrom(owner_, to, transferFromOwnerData.assetIds[i]);
            } else if (transferFromOwnerData.assetTypes[i] == 2) {
                IERC1155(transferFromOwnerData.assets[i]).safeTransferFrom(
                    owner_, to, transferFromOwnerData.assetIds[i], transferFromOwnerData.assetAmounts[i], ""
                );
            } else {
                revert AccountErrors.Unknown_Asset_Type();
            }
            unchecked {
                ++i;
            }
        }
    }

    /**
     * @notice Transfers assets from the owner to the actionHandler contract via Permit2.
     * @param permit Data specifying the terms of the transfer.
     * @param signature The signature to verify.
     * @param to_ The address to withdraw to.
     */
    function _transferFromOwnerWithPermit(
        IPermit2.PermitBatchTransferFrom memory permit,
        bytes calldata signature,
        address to_
    ) internal {
        uint256 tokenPermissionsLength = permit.permitted.length;
        IPermit2.SignatureTransferDetails[] memory transferDetails =
            new IPermit2.SignatureTransferDetails[](tokenPermissionsLength);

        for (uint256 i; i < tokenPermissionsLength;) {
            transferDetails[i].to = to_;
            transferDetails[i].requestedAmount = permit.permitted[i].amount;

            unchecked {
                ++i;
            }
        }

        permit2.permitTransferFrom(permit, transferDetails, owner, signature);
    }

    /**
     * @notice Internal function to deposit ERC20 tokens.
     * @param from Address the tokens should be transferred from. This address must have approved the Account.
     * @param ERC20Address The contract address of the asset.
     * @param amount The amount of ERC20 tokens.
     * @dev Used for all tokens type == 0.
     * @dev If the token has not yet been deposited, the ERC20 token address is stored.
     */
    function _depositERC20(address from, address ERC20Address, uint256 amount) internal {
        ERC20(ERC20Address).safeTransferFrom(from, address(this), amount);

        uint256 currentBalance = erc20Balances[ERC20Address];

        if (currentBalance == 0) {
            erc20Stored.push(ERC20Address);
        }

        unchecked {
            erc20Balances[ERC20Address] += amount;
        }
    }

    /**
     * @notice Internal function to deposit ERC721 tokens.
     * @param from Address the tokens should be transferred from. This address must have approved the Account.
     * @param ERC721Address The contract address of the asset.
     * @param id The ID of the ERC721 token.
     * @dev Used for all tokens type == 1.
     * @dev After successful transfer, the function pushes the ERC721 address to the stored token and stored ID array.
     * This may cause duplicates in the ERC721 stored addresses array, but this is intended.
     */
    function _depositERC721(address from, address ERC721Address, uint256 id) internal {
        IERC721(ERC721Address).safeTransferFrom(from, address(this), id);

        erc721Stored.push(ERC721Address);
        erc721TokenIds.push(id);
    }

    /**
     * @notice Internal function to deposit ERC1155 tokens.
     * @param from The Address the tokens should be transferred from. This address must have approved the Account.
     * @param ERC1155Address The contract address of the asset.
     * @param id The ID of the ERC1155 tokens.
     * @param amount The amount of ERC1155 tokens.
     * @dev Used for all tokens type == 2.
     * @dev After successful transfer, the function checks whether the combination of address & ID has already been stored.
     * If not, the function pushes the new address and ID to the stored arrays.
     * This may cause duplicates in the ERC1155 stored addresses array, this is intended.
     */
    function _depositERC1155(address from, address ERC1155Address, uint256 id, uint256 amount) internal {
        IERC1155(ERC1155Address).safeTransferFrom(from, address(this), id, amount, "");

        uint256 currentBalance = erc1155Balances[ERC1155Address][id];

        if (currentBalance == 0) {
            erc1155Stored.push(ERC1155Address);
            erc1155TokenIds.push(id);
        }

        unchecked {
            erc1155Balances[ERC1155Address][id] += amount;
        }
    }

    /**
     * @notice Internal function to withdraw ERC20 tokens.
     * @param to Address the tokens should be sent to.
     * @param ERC20Address The contract address of the asset.
     * @param amount The amount of ERC20 tokens.
     * @dev Used for all tokens type == 0.
     * @dev The function checks whether the Account has any leftover balance of said asset.
     * If not, it will pop() the ERC20 asset address from the stored addresses array.
     * Note: this shifts the order of erc20Stored!
     * @dev This check is done using a loop:
     * gas usage of writing it in a mapping vs extra loops is in favor of extra loops in this case.
     */
    function _withdrawERC20(address to, address ERC20Address, uint256 amount) internal {
        erc20Balances[ERC20Address] -= amount;

        if (erc20Balances[ERC20Address] == 0) {
            uint256 erc20StoredLength = erc20Stored.length;

            if (erc20StoredLength == 1) {
                // There was only one ERC20 stored on the contract, safe to remove from array.
                erc20Stored.pop();
            } else {
                for (uint256 i; i < erc20StoredLength;) {
                    if (erc20Stored[i] == ERC20Address) {
                        erc20Stored[i] = erc20Stored[erc20StoredLength - 1];
                        erc20Stored.pop();
                        break;
                    }
                    unchecked {
                        ++i;
                    }
                }
            }
        }

        ERC20(ERC20Address).safeTransfer(to, amount);
    }

    /**
     * @notice Internal function to withdraw ERC721 tokens.
     * @param to Address the tokens should be sent to.
     * @param ERC721Address The contract address of the asset.
     * @param id The ID of the ERC721 token.
     * @dev Used for all tokens type == 1.
     * @dev The function checks whether any other ERC721 is deposited in the Account.
     * If not, it pops the stored addresses and stored IDs (pop() of two arrays is 180 gas cheaper than deleting).
     * If there are, it loops through the stored arrays and searches the ID that's withdrawn,
     * then replaces it with the last index, followed by a pop().
     * @dev Sensitive to ReEntrance attacks! SafeTransferFrom therefore done at the end of the function.
     */
    function _withdrawERC721(address to, address ERC721Address, uint256 id) internal {
        uint256 tokenIdLength = erc721TokenIds.length;

        uint256 i;
        if (tokenIdLength == 1) {
            //There was only one ERC721 stored on the contract, safe to remove both lists.
            if (erc721TokenIds[0] != id || erc721Stored[0] != ERC721Address) revert AccountErrors.Unknown_Asset();
            erc721TokenIds.pop();
            erc721Stored.pop();
        } else {
            for (i; i < tokenIdLength;) {
                if (erc721TokenIds[i] == id && erc721Stored[i] == ERC721Address) {
                    erc721TokenIds[i] = erc721TokenIds[tokenIdLength - 1];
                    erc721TokenIds.pop();
                    erc721Stored[i] = erc721Stored[tokenIdLength - 1];
                    erc721Stored.pop();
                    break;
                }
                unchecked {
                    ++i;
                }
            }
            //For loop should break, otherwise we never went into the if-branch, meaning the token being withdrawn
            //is unknown and not properly deposited.
            // i + 1 is done after loop, so i reaches tokenIdLength.
            if (i == tokenIdLength) revert AccountErrors.Unknown_Asset();
        }

        IERC721(ERC721Address).safeTransferFrom(address(this), to, id);
    }

    /**
     * @notice Internal function to withdraw ERC1155 tokens.
     * @param to Address the tokens should be sent to.
     * @param ERC1155Address The contract address of the asset.
     * @param id The ID of the ERC1155 tokens.
     * @param amount The amount of ERC1155 tokens.
     * @dev Used for all tokens types = 2.
     * @dev After successful transfer, the function checks whether there is any balance left for that ERC1155.
     * If there is, it simply transfers the tokens.
     * If not, it checks whether it can pop() (used for gas savings vs delete) the stored arrays.
     * If there are still other ERC1155's on the contract, it looks for the ID and token address to be withdrawn
     * and then replaces it with the last index, followed by a pop().
     * @dev Sensitive to ReEntrance attacks! SafeTransferFrom therefore done at the end of the function.
     */
    function _withdrawERC1155(address to, address ERC1155Address, uint256 id, uint256 amount) internal {
        uint256 tokenIdLength = erc1155TokenIds.length;

        erc1155Balances[ERC1155Address][id] -= amount;

        if (erc1155Balances[ERC1155Address][id] == 0) {
            if (tokenIdLength == 1) {
                erc1155TokenIds.pop();
                erc1155Stored.pop();
            } else {
                for (uint256 i; i < tokenIdLength;) {
                    if (erc1155TokenIds[i] == id) {
                        if (erc1155Stored[i] == ERC1155Address) {
                            erc1155TokenIds[i] = erc1155TokenIds[tokenIdLength - 1];
                            erc1155TokenIds.pop();
                            erc1155Stored[i] = erc1155Stored[tokenIdLength - 1];
                            erc1155Stored.pop();
                            break;
                        }
                    }
                    unchecked {
                        ++i;
                    }
                }
            }
        }

        IERC1155(ERC1155Address).safeTransferFrom(address(this), to, id, amount, "");
    }

    /**
     * @notice Skims non-deposited assets from the Account.
     * @param token The contract address of the asset.
     * @param id The ID of the asset.
     * @param type_ The asset type of the asset.
     * @dev Function can retrieve assets that were transferred to the Account but not deposited.
     * or can be used to claim yield for rebasing tokens.
     */
    function skim(address token, uint256 id, uint256 type_) public onlyOwner {
        if (token == address(0)) {
            payable(owner).transfer(address(this).balance);
            return;
        }

        if (type_ == 0) {
            uint256 balance = ERC20(token).balanceOf(address(this));
            uint256 balanceStored = erc20Balances[token];
            if (balance > balanceStored) {
                ERC20(token).safeTransfer(owner, balance - balanceStored);
            }
        } else if (type_ == 1) {
            bool isStored;
            uint256 erc721StoredLength = erc721Stored.length;
            for (uint256 i; i < erc721StoredLength;) {
                if (erc721Stored[i] == token && erc721TokenIds[i] == id) {
                    isStored = true;
                    break;
                }
                unchecked {
                    ++i;
                }
            }

            if (!isStored) {
                IERC721(token).safeTransferFrom(address(this), owner, id);
            }
        } else if (type_ == 2) {
            uint256 balance = IERC1155(token).balanceOf(address(this), id);
            uint256 balanceStored = erc1155Balances[token][id];

            if (balance > balanceStored) {
                IERC1155(token).safeTransferFrom(address(this), owner, id, balance - balanceStored, "");
            }
        }
    }

    /* ///////////////////////////////////////////////////////////////
                        HELPER FUNCTIONS
    /////////////////////////////////////////////////////////////// */

    /**
     * @notice Generates three arrays of all the stored assets in the Account.
     * @return assetAddresses Array of the contract addresses of the assets.
     * @return assetIds Array of the IDs of the assets.
     * @return assetAmounts Array with the amounts of the assets.
     * @dev Balances are stored on the contract to prevent working around the deposit limits.
     * @dev Loops through the stored asset addresses and fills the arrays.
     * @dev There is no importance of the order in the arrays, but all indexes of the arrays correspond to the same asset.
     */
    function generateAssetData()
        public
        view
        returns (address[] memory assetAddresses, uint256[] memory assetIds, uint256[] memory assetAmounts)
    {
        uint256 totalLength;
        unchecked {
            totalLength = erc20Stored.length + erc721Stored.length + erc1155Stored.length;
        } //Cannot realistically overflow. No max(uint256) contracts deployed.
        assetAddresses = new address[](totalLength);
        assetIds = new uint256[](totalLength);
        assetAmounts = new uint256[](totalLength);

        uint256 i;
        uint256 erc20StoredLength = erc20Stored.length;
        address cacheAddr;
        for (; i < erc20StoredLength;) {
            cacheAddr = erc20Stored[i];
            assetAddresses[i] = cacheAddr;
            //assetIds[i] = 0; //gas: no need to store 0, index will continue anyway.
            assetAmounts[i] = erc20Balances[cacheAddr];
            unchecked {
                ++i;
            }
        }

        uint256 j;
        uint256 erc721StoredLength = erc721Stored.length;
        for (; j < erc721StoredLength;) {
            cacheAddr = erc721Stored[j];
            assetAddresses[i] = cacheAddr;
            assetIds[i] = erc721TokenIds[j];
            assetAmounts[i] = 1;
            unchecked {
                ++i;
            }
            unchecked {
                ++j;
            }
        }

        uint256 k;
        uint256 erc1155StoredLength = erc1155Stored.length;
        uint256 cacheId;
        for (; k < erc1155StoredLength;) {
            cacheAddr = erc1155Stored[k];
            cacheId = erc1155TokenIds[k];
            assetAddresses[i] = cacheAddr;
            assetIds[i] = cacheId;
            assetAmounts[i] = erc1155Balances[cacheAddr][cacheId];
            unchecked {
                ++i;
            }
            unchecked {
                ++k;
            }
        }
    }

    function onERC721Received(address, address, uint256, bytes calldata) public pure returns (bytes4) {
        return this.onERC721Received.selector;
    }

    function onERC1155Received(address, address, uint256, uint256, bytes calldata) public pure returns (bytes4) {
        return this.onERC1155Received.selector;
    }

    fallback() external {
        revert AccountErrors.No_Fallback();
    }
}<|MERGE_RESOLUTION|>--- conflicted
+++ resolved
@@ -456,11 +456,7 @@
 
     /**
      * @notice Checks if an Account is liquidatable and continues the liquidation flow.
-<<<<<<< HEAD
-     * @param liquidationInitiator The address of the liquidation initiator.
-=======
      * @param initiator The address of the liquidation initiator.
->>>>>>> ae4944e0
      * @return assetAddresses Array of the contract addresses of the assets in Account.
      * @return assetIds Array of the IDs of the assets in Account.
      * @return assetAmounts Array with the amounts of the assets in Account.
