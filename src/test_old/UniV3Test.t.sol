/**
 * Created by Pragma Labs
 * SPDX-License-Identifier: BUSL-1.1
 */
pragma solidity ^0.8.13;

import "../../lib/forge-std/src/Test.sol";
import { DeployedContracts, OracleHub, AccountV1 } from "./fixtures/DeployedContracts.f.sol";
import { ERC20Fixture } from "./fixtures/ERC20Fixture.f.sol";
import { ArcadiaOracleFixture, ArcadiaOracle } from "./fixtures/ArcadiaOracleFixture.f.sol";
import { ERC20 } from "../../lib/solmate/src/tokens/ERC20.sol";
import { ERC721 } from "../../lib/solmate/src/tokens/ERC721.sol";
import {
    UniswapV3WithFeesPricingModule,
    PricingModule,
    IPricingModule,
    TickMath,
    LiquidityAmounts,
    FixedPointMathLib
} from "../PricingModules/UniswapV3/UniswapV3WithFeesPricingModule.sol";
import { INonfungiblePositionManagerExtension } from "./interfaces/INonfungiblePositionManagerExtension.sol";
import { IUniswapV3PoolExtension } from "./interfaces/IUniswapV3PoolExtension.sol";
import { IUniswapV3Factory } from "./interfaces/IUniswapV3Factory.sol";
import { ISwapRouter } from "./interfaces/ISwapRouter.sol";
import { LiquidityAmountsExtension } from "./libraries/LiquidityAmountsExtension.sol";
import { TickMathsExtension } from "./libraries/TickMathsExtension.sol";

interface IOldFactory {
    function createVault(uint256 salt, uint16 vaultVersion, address baseCurrency) external returns (address vault);
}

contract UniswapV3PricingModuleExtension is UniswapV3WithFeesPricingModule {
    constructor(address mainRegistry_, address oracleHub_, address riskManager_, address erc20PricingModule_)
        UniswapV3WithFeesPricingModule(mainRegistry_, oracleHub_, riskManager_, erc20PricingModule_)
    { }

    function getPrincipalAmounts(
        int24 tickLower,
        int24 tickUpper,
        uint128 liquidity,
        uint256 usdPriceToken0,
        uint256 usdPriceToken1
    ) public pure returns (uint256 amount0, uint256 amount1) {
        return _getPrincipalAmounts(tickLower, tickUpper, liquidity, usdPriceToken0, usdPriceToken1);
    }

    function getSqrtPriceX96(uint256 priceToken0, uint256 priceToken1) public pure returns (uint160 sqrtPriceX96) {
        return _getSqrtPriceX96(priceToken0, priceToken1);
    }

    function getTrustedTickCurrent(address token0, address token1) public view returns (int256 tickCurrent) {
        return _getTrustedTickCurrent(token0, token1);
    }

    function setExposure(address asset, uint128 exposure_, uint128 maxExposure) public {
        exposure[asset].exposure = exposure_;
        exposure[asset].maxExposure = maxExposure;
    }

    function getFeeAmounts(address asset, uint256 id) public view returns (uint256 amount0, uint256 amount1) {
        (amount0, amount1) = _getFeeAmounts(asset, id);
    }
}

abstract contract UniV3Test is DeployedContracts, Test {
    string RPC_URL = vm.envString("RPC_URL");
    uint256 fork;

    address public liquidityProvider = address(1);
    address public swapper = address(2);
    address public user = address(3);

    UniswapV3PricingModuleExtension uniV3PricingModule;
    INonfungiblePositionManagerExtension public uniV3 =
        INonfungiblePositionManagerExtension(0xC36442b4a4522E871399CD717aBDD847Ab11FE88);
    ISwapRouter public router = ISwapRouter(0xE592427A0AEce92De3Edee1F18E0157C05861564);
    IUniswapV3Factory public uniV3factory = IUniswapV3Factory(0x1F98431c8aD98523631AE4a59f267346ea31F984);

    ERC20Fixture erc20Fixture;
    ArcadiaOracleFixture oracleFixture;

    event RiskManagerUpdated(address riskManager);
    event MaxExposureSet(address indexed asset, uint128 maxExposure);

    //this is a before
    constructor() {
        fork = vm.createFork(RPC_URL);

        erc20Fixture = new ERC20Fixture();
        oracleFixture = new ArcadiaOracleFixture(deployer);
        vm.makePersistent(address(erc20Fixture));
        vm.makePersistent(address(oracleFixture));
    }

    //this is a before each
    function setUp() public virtual { }

    /*///////////////////////////////////////////////////////////////
                    HELPER FUNCTIONS
    ///////////////////////////////////////////////////////////////*/
    function isBelowMaxLiquidityPerTick(
        int24 tickLower,
        int24 tickUpper,
        uint256 amount0,
        uint256 amount1,
        IUniswapV3PoolExtension pool_
    ) public view returns (bool) {
        (uint160 sqrtPrice,,,,,,) = pool_.slot0();

        uint256 liquidity = LiquidityAmountsExtension.getLiquidityForAmounts(
            sqrtPrice, TickMath.getSqrtRatioAtTick(tickLower), TickMath.getSqrtRatioAtTick(tickUpper), amount0, amount1
        );

        return liquidity <= pool_.maxLiquidityPerTick();
    }

    function isWithinAllowedRange(int24 tick) public pure returns (bool) {
        int24 MIN_TICK = -887_272;
        int24 MAX_TICK = -MIN_TICK;
        return (tick < 0 ? uint256(-int256(tick)) : uint256(int256(tick))) <= uint256(uint24(MAX_TICK));
    }

    function createPool(ERC20 token0, ERC20 token1, uint160 sqrtPriceX96, uint16 observationCardinality)
        public
        returns (IUniswapV3PoolExtension pool)
    {
        address poolAddress =
            uniV3.createAndInitializePoolIfNecessary(address(token0), address(token1), 100, sqrtPriceX96); // Set initial price to lowest possible price.
        pool = IUniswapV3PoolExtension(poolAddress);
        pool.increaseObservationCardinalityNext(observationCardinality);
    }

    function addLiquidity(
        IUniswapV3PoolExtension pool,
        uint128 liquidity,
        address liquidityProvider_,
        int24 tickLower,
        int24 tickUpper,
        bool revertsOnZeroLiquidity
    ) public returns (uint256 tokenId) {
        (uint160 sqrtPrice,,,,,,) = pool.slot0();

        (uint256 amount0, uint256 amount1) = LiquidityAmounts.getAmountsForLiquidity(
            sqrtPrice, TickMath.getSqrtRatioAtTick(tickLower), TickMath.getSqrtRatioAtTick(tickUpper), liquidity
        );

        tokenId = addLiquidity(pool, amount0, amount1, liquidityProvider_, tickLower, tickUpper, revertsOnZeroLiquidity);
    }

    function addLiquidity(
        IUniswapV3PoolExtension pool,
        uint256 amount0,
        uint256 amount1,
        address liquidityProvider_,
        int24 tickLower,
        int24 tickUpper,
        bool revertsOnZeroLiquidity
    ) public returns (uint256 tokenId) {
        // Check if test should revert or be skipped when liquidity is zero.
        // This is hard to check with assumes of the fuzzed inputs due to rounding errors.
        if (!revertsOnZeroLiquidity) {
            (uint160 sqrtPrice,,,,,,) = pool.slot0();
            uint256 liquidity = LiquidityAmountsExtension.getLiquidityForAmounts(
                sqrtPrice,
                TickMath.getSqrtRatioAtTick(tickLower),
                TickMath.getSqrtRatioAtTick(tickUpper),
                amount0,
                amount1
            );
            vm.assume(liquidity > 0);
        }

        address token0 = pool.token0();
        address token1 = pool.token1();
        uint24 fee = pool.fee();

        deal(token0, liquidityProvider_, amount0);
        deal(token1, liquidityProvider_, amount1);
        vm.startPrank(liquidityProvider_);
        ERC20(token0).approve(address(uniV3), type(uint256).max);
        ERC20(token1).approve(address(uniV3), type(uint256).max);
        (tokenId,,,) = uniV3.mint(
            INonfungiblePositionManagerExtension.MintParams({
                token0: token0,
                token1: token1,
                fee: fee,
                tickLower: tickLower,
                tickUpper: tickUpper,
                amount0Desired: amount0,
                amount1Desired: amount1,
                amount0Min: 0,
                amount1Min: 0,
                recipient: liquidityProvider_,
                deadline: type(uint256).max
            })
        );
        vm.stopPrank();
    }

    function addUnderlyingTokenToArcadia(address token, int256 price) internal {
        ArcadiaOracle oracle = oracleFixture.initMockedOracle(0, "Token / USD");
        address[] memory oracleArr = new address[](1);
        oracleArr[0] = address(oracle);
        PricingModule.RiskVarInput[] memory riskVars = new PricingModule.RiskVarInput[](1);
        riskVars[0] = PricingModule.RiskVarInput({
            baseCurrency: 0,
            asset: address(0),
            collateralFactor: 80,
            liquidationFactor: 90
        });

        vm.startPrank(deployer);
        oracle.transmit(price);
        oracleHub.addOracle(
            OracleHub.OracleInformation({
                oracleUnit: 1,
                quoteAssetBaseCurrency: 0,
                baseAsset: "Token",
                quoteAsset: "USD",
                oracle: address(oracle),
                baseAssetAddress: token,
                quoteAssetIsBaseCurrency: true,
                isActive: true
            })
        );
        standardERC20PricingModule.addAsset(token, oracleArr, riskVars, type(uint128).max);
        vm.stopPrank();
    }

    function assertInRange(uint256 actualValue, uint256 expectedValue, uint8 precision) internal {
        if (expectedValue == 0) {
            assertEq(actualValue, expectedValue);
        } else {
            vm.assume(expectedValue > 10 ** (2 * precision));
            assertGe(actualValue * (10 ** precision + 1) / 10 ** precision, expectedValue);
            assertLe(actualValue * (10 ** precision - 1) / 10 ** precision, expectedValue);
        }
    }

    function calculateAndValidateRangeTickCurrent(uint256 priceToken0, uint256 priceToken1)
        internal
        pure
        returns (int24 tickCurrent)
    {
        // Avoid divide by 0, which is already checked in earlier in function.
        vm.assume(priceToken1 > 0);
        // Function will overFlow, not realistic.
        vm.assume(priceToken0 <= type(uint256).max / 10 ** 36);
        vm.assume(priceToken1 <= type(uint256).max / 10 ** 36);
        // Cast to uint160 will overflow, not realistic.
        vm.assume(priceToken0 / priceToken1 < 2 ** 128);

        // sqrtPriceX96 must be within ranges, or TickMath reverts.
        uint256 priceXd18 = priceToken0 * 1e18 / priceToken1;
        uint256 sqrtPriceXd9 = FixedPointMathLib.sqrt(priceXd18);
        uint256 sqrtPriceX96 = sqrtPriceXd9 * 2 ** 96 / 1e9;
        vm.assume(sqrtPriceX96 >= 4_295_128_739);
        vm.assume(sqrtPriceX96 <= 1_461_446_703_485_210_103_287_273_052_203_988_822_378_723_970_342);

        tickCurrent = TickMath.getTickAtSqrtRatio(uint160(sqrtPriceX96));
    }
}

/* ///////////////////////////////////////////////////////////////
                        DEPLOYMENT
/////////////////////////////////////////////////////////////// */
contract DeploymentTest is UniV3Test {
    function setUp() public override { }

    function testSuccess_deployment(
        address mainRegistry_,
        address oracleHub_,
        address riskManager_,
        address erc20PricingModule_
    ) public {
        vm.startPrank(deployer);
        vm.expectEmit(true, true, true, true);
        emit RiskManagerUpdated(riskManager_);
        uniV3PricingModule =
            new UniswapV3PricingModuleExtension(mainRegistry_, oracleHub_, riskManager_, erc20PricingModule_);
        vm.stopPrank();

        assertEq(uniV3PricingModule.assetType(), 1);
    }
}

/*///////////////////////////////////////////////////////////////
                    ASSET MANAGEMENT
///////////////////////////////////////////////////////////////*/
contract AssetManagementTest is UniV3Test {
    using stdStorage for StdStorage;

    function setUp() public override {
        super.setUp();
        vm.selectFork(fork);

        vm.startPrank(deployer);
        uniV3PricingModule =
        new UniswapV3PricingModuleExtension(address(mainRegistry), address(oracleHub), deployer, address(standardERC20PricingModule));
        mainRegistry.addPricingModule(address(uniV3PricingModule));
        vm.stopPrank();
    }

    function testRevert_addAsset_NonOwner(address unprivilegedAddress_) public {
        vm.assume(unprivilegedAddress_ != deployer);
        vm.startPrank(unprivilegedAddress_);

        vm.expectRevert("UNAUTHORIZED");
        uniV3PricingModule.addAsset(address(uniV3));
        vm.stopPrank();
    }

    function testRevert_addAsset_OverwriteExistingAsset() public {
        vm.startPrank(deployer);
        uniV3PricingModule.addAsset(address(uniV3));
        vm.expectRevert("PMUV3_AA: already added");
        uniV3PricingModule.addAsset(address(uniV3));
        vm.stopPrank();
    }

    function testRevert_addAsset_MainRegistryReverts() public {
        vm.prank(deployer);
        uniV3PricingModule =
        new UniswapV3PricingModuleExtension(address(mainRegistry), address(oracleHub), deployer, address(standardERC20PricingModule));

        vm.startPrank(deployer);
        vm.expectRevert("MR: Only PriceMod.");
        uniV3PricingModule.addAsset(address(uniV3));
        vm.stopPrank();
    }

    function testSuccess_addAsset() public {
        vm.prank(deployer);
        uniV3PricingModule.addAsset(address(uniV3));

        address factory_ = uniV3.factory();
        assertTrue(uniV3PricingModule.inPricingModule(address(uniV3)));
        assertEq(uniV3PricingModule.assetsInPricingModule(0), address(uniV3));
        assertEq(uniV3PricingModule.assetToV3Factory(address(uniV3)), factory_);
    }
}

/*///////////////////////////////////////////////////////////////
                    ALLOW LIST MANAGEMENT
///////////////////////////////////////////////////////////////*/
contract AllowListManagementTest is UniV3Test {
    using stdStorage for StdStorage;

    function setUp() public override {
        super.setUp();
        vm.selectFork(fork);

        vm.startPrank(deployer);
        uniV3PricingModule =
        new UniswapV3PricingModuleExtension(address(mainRegistry), address(oracleHub), deployer, address(standardERC20PricingModule));
        mainRegistry.addPricingModule(address(uniV3PricingModule));
        vm.stopPrank();

        vm.prank(deployer);
        uniV3PricingModule.addAsset(address(uniV3));
    }

    function testSuccess_isAllowListed_NegativeUnknownAsset(address asset, uint256 assetId) public {
        vm.assume(asset != address(uniV3));

        assertFalse(uniV3PricingModule.isAllowListed(asset, assetId));
    }

    function testSuccess_isAllowListed_NegativeNoExposure(uint256 assetId) public {
        bound(assetId, 1, uniV3.totalSupply());

        assertFalse(uniV3PricingModule.isAllowListed(address(uniV3), assetId));
    }

    function testSuccess_isAllowListed_NegativeUnknownId(uint256 assetId) public {
        bound(assetId, 2 * uniV3.totalSupply(), type(uint256).max);

        assertFalse(uniV3PricingModule.isAllowListed(address(uniV3), assetId));
    }

    function testSuccess_isAllowListed_Positive(address lp, uint128 maxExposureA, uint128 maxExposureB) public {
        vm.assume(lp != address(0));
        vm.assume(maxExposureA > 0);
        vm.assume(maxExposureB > 0);

        // Create a LP-position of two underlying assets: tokenA and tokenB.
        ERC20 tokenA = erc20Fixture.createToken();
        ERC20 tokenB = erc20Fixture.createToken();
        uniV3.createAndInitializePoolIfNecessary(address(tokenA), address(tokenB), 100, 1 << 96);

        deal(address(tokenA), lp, 1e8);
        deal(address(tokenB), lp, 1e8);
        vm.startPrank(lp);
        tokenA.approve(address(uniV3), type(uint256).max);
        tokenB.approve(address(uniV3), type(uint256).max);
        (uint256 tokenId,,,) = uniV3.mint(
            INonfungiblePositionManagerExtension.MintParams({
                token0: address(tokenA),
                token1: address(tokenB),
                fee: 100,
                tickLower: -1,
                tickUpper: 1,
                amount0Desired: 1e8,
                amount1Desired: 1e8,
                amount0Min: 0,
                amount1Min: 0,
                recipient: lp,
                deadline: type(uint256).max
            })
        );
        vm.stopPrank();

        // Set a maxExposure for tokenA and tokenB greater than 0.
        vm.startPrank(deployer);
        uniV3PricingModule.setExposure(address(tokenA), 1, maxExposureA);
        uniV3PricingModule.setExposure(address(tokenB), 1, maxExposureB);
        vm.stopPrank();

        // Test that Uni V3 LP token with allowed exposure to the underlying assets is allowlisted.
        assertTrue(uniV3PricingModule.isAllowListed(address(uniV3), tokenId));
    }
}

/*///////////////////////////////////////////////////////////////
                RISK VARIABLES MANAGEMENT
///////////////////////////////////////////////////////////////*/
contract RiskVariablesManagementTest is UniV3Test {
    using stdStorage for StdStorage;

    ERC20 token0;
    ERC20 token1;
    IUniswapV3PoolExtension pool;

    // Before Each.
    function setUp() public override {
        super.setUp();
        vm.selectFork(fork);

        vm.startPrank(deployer);
        uniV3PricingModule =
        new UniswapV3PricingModuleExtension(address(mainRegistry), address(oracleHub), deployer, address(standardERC20PricingModule));
        mainRegistry.addPricingModule(address(uniV3PricingModule));
        vm.stopPrank();

        vm.prank(deployer);
        uniV3PricingModule.addAsset(address(uniV3));

        token0 = erc20Fixture.createToken();
        token1 = erc20Fixture.createToken();
        (token0, token1) = token0 < token1 ? (token0, token1) : (token1, token0);
    }

    function testRevert_setExposureOfAsset_NonRiskManager(
        address unprivilegedAddress_,
        address asset,
        uint128 maxExposure
    ) public {
        vm.assume(unprivilegedAddress_ != deployer);

        vm.startPrank(unprivilegedAddress_);
        vm.expectRevert("APM: ONLY_RISK_MANAGER");
        uniV3PricingModule.setExposureOfAsset(asset, maxExposure);
        vm.stopPrank();
    }

    function testRevert_setExposureOfAsset_UnknownAsset(uint128 maxExposure) public {
        ERC20 token = erc20Fixture.createToken();

        vm.startPrank(deployer);
        vm.expectRevert("PMUV3_SEOA: Unknown asset");
        uniV3PricingModule.setExposureOfAsset(address(token), maxExposure);
        vm.stopPrank();
    }

    function testSuccess_setExposureOfAsset(uint128 maxExposure) public {
        ERC20 token = erc20Fixture.createToken();
        addUnderlyingTokenToArcadia(address(token), 1);

        vm.startPrank(deployer);
        vm.expectEmit(true, true, true, true);
        emit MaxExposureSet(address(token), maxExposure);
        uniV3PricingModule.setExposureOfAsset(address(token), maxExposure);
        vm.stopPrank();

        (uint128 actualMaxExposure,) = uniV3PricingModule.exposure(address(token));
        assertEq(actualMaxExposure, maxExposure);
    }

    function testRevert_getTrustedTickCurrent_OverflowPriceToken0(
        uint256 decimals0,
        uint256 decimals1,
        uint256 priceToken0,
        uint256 priceToken1
    ) public {
        // Avoid divide by 0, which is already checked in earlier in function.
        vm.assume(priceToken1 > 0);
        // Overflow in Pricing Module
        vm.assume(priceToken1 <= type(uint256).max / 10 ** 36);
        // Makes price negative on cast to int256.
        vm.assume(priceToken0 < 2 ** 255);

        // Token decimals must be smaller then 18.
        decimals0 = bound(decimals0, 0, 18);
        decimals1 = bound(decimals1, 0, 18);

        // Condition for the overflow.
        vm.assume(priceToken0 > type(uint256).max / 10 ** (54 - decimals0));

        // Deploy tokens.
        token0 = erc20Fixture.createToken(deployer, uint8(decimals0));
        token1 = erc20Fixture.createToken(deployer, uint8(decimals1));
        // Add underlying tokens and its oracles to Arcadia.
        addUnderlyingTokenToArcadia(address(token0), int256(priceToken0));
        addUnderlyingTokenToArcadia(address(token1), int256(priceToken1));

        vm.expectRevert(bytes(""));
        uniV3PricingModule.getTrustedTickCurrent(address(token0), address(token1));
    }

    function testRevert_getTrustedTickCurrent_OverflowPriceToken1(
        uint256 decimals0,
        uint256 decimals1,
        uint256 priceToken0,
        uint256 priceToken1
    ) public {
        // Avoid divide by 0, which is already checked in earlier in function.
        vm.assume(priceToken1 > 0);
        // Overflow in Pricing Module (less strict as test above!)
        vm.assume(priceToken0 <= type(uint256).max / 10 ** 36);
        // Makes price negative on cast to int256.
        vm.assume(priceToken1 < 2 ** 255);

        // Condition for the overflow.
        vm.assume(priceToken1 > type(uint256).max / 10 ** 36);

        // Token decimals must be smaller then 18.
        decimals0 = bound(decimals0, 0, 18);
        decimals1 = bound(decimals1, 0, 18);

        // Deploy tokens.
        token0 = erc20Fixture.createToken(deployer, uint8(decimals0));
        token1 = erc20Fixture.createToken(deployer, uint8(decimals1));
        // Add underlying tokens and its oracles to Arcadia.
        addUnderlyingTokenToArcadia(address(token0), int256(priceToken0));
        addUnderlyingTokenToArcadia(address(token1), int256(priceToken1));

        vm.expectRevert(bytes(""));
        uniV3PricingModule.getTrustedTickCurrent(address(token0), address(token1));
    }

    function testRevert_getTrustedTickCurrent_sqrtPriceX96(
        uint256 decimals0,
        uint256 decimals1,
        uint256 priceToken0,
        uint256 priceToken1
    ) public {
        // Token decimals must be smaller then 18.
        decimals0 = bound(decimals0, 0, 18);
        decimals1 = bound(decimals1, 0, 18);

        // Avoid divide by 0, which is already checked in earlier in function.
        vm.assume(priceToken1 > 0);
        // Function will overFlow, not realistic.
        vm.assume(priceToken0 <= type(uint256).max / 10 ** (54 - decimals0)); // Overflow in _getSqrtPriceX96
        vm.assume(priceToken1 <= type(uint256).max / 10 ** 36); // Overflow in Pricing Module
        // Cast to uint160 will overflow, not realistic.
        vm.assume(priceToken0 / priceToken1 / 10 ** decimals0 < 2 ** 128 / 10 ** decimals1);

        // Calculations.
        uint256 priceXd18 = priceToken0 * 1e18 * 10 ** decimals1 / priceToken1 / 10 ** decimals0;
        uint256 sqrtPriceXd9 = FixedPointMathLib.sqrt(priceXd18);
        uint256 sqrtPriceX96 = sqrtPriceXd9 * 2 ** 96 / 1e9;

        // Condition for the overflow.
        vm.assume(
            sqrtPriceX96 < 4_295_128_739
                || sqrtPriceX96 > 1_461_446_703_485_210_103_287_273_052_203_988_822_378_723_970_342
        );

        // Deploy tokens.
        token0 = erc20Fixture.createToken(deployer, uint8(decimals0));
        token1 = erc20Fixture.createToken(deployer, uint8(decimals1));
        // Add underlying tokens and its oracles to Arcadia.
        addUnderlyingTokenToArcadia(address(token0), int256(priceToken0));
        addUnderlyingTokenToArcadia(address(token1), int256(priceToken1));

        vm.expectRevert(bytes("R"));
        uniV3PricingModule.getTrustedTickCurrent(address(token0), address(token1));
    }

    function testSuccess_getTrustedTickCurrent(
        uint256 decimals0,
        uint256 decimals1,
        uint256 priceToken0,
        uint256 priceToken1
    ) public {
        // Token decimals must be smaller then 18.
        decimals0 = bound(decimals0, 0, 18);
        decimals1 = bound(decimals1, 0, 18);

        // Avoid divide by 0, which is already checked in earlier in function.
        vm.assume(priceToken1 > 0);
        // Function will overFlow, not realistic.
        vm.assume(priceToken0 <= type(uint256).max / 10 ** (54 - decimals0)); // Overflow in _getSqrtPriceX96
        vm.assume(priceToken1 <= type(uint256).max / 10 ** 36); // Overflow in Pricing Module
        // Cast to uint160 will overflow, not realistic.
        vm.assume(priceToken0 / priceToken1 / 10 ** decimals0 < 2 ** 128 / 10 ** decimals1);

        // Calculations.
        uint256 priceXd18 = priceToken0 * 1e18 * 10 ** decimals1 / priceToken1 / 10 ** decimals0;
        uint256 sqrtPriceXd9 = FixedPointMathLib.sqrt(priceXd18);
        uint256 sqrtPriceX96 = sqrtPriceXd9 * 2 ** 96 / 1e9;

        // sqrtPriceX96 must be within ranges, or TickMath reverts.
        vm.assume(sqrtPriceX96 >= 4_295_128_739);
        vm.assume(sqrtPriceX96 <= 1_461_446_703_485_210_103_287_273_052_203_988_822_378_723_970_342);

        int256 expectedTickCurrent = TickMath.getTickAtSqrtRatio(uint160(sqrtPriceX96));

        // Deploy tokens.
        token0 = erc20Fixture.createToken(deployer, uint8(decimals0));
        token1 = erc20Fixture.createToken(deployer, uint8(decimals1));
        // Add underlying tokens and its oracles to Arcadia.
        addUnderlyingTokenToArcadia(address(token0), int256(priceToken0));
        addUnderlyingTokenToArcadia(address(token1), int256(priceToken1));

        int256 actualTickCurrent = uniV3PricingModule.getTrustedTickCurrent(address(token0), address(token1));

        assertEq(actualTickCurrent, expectedTickCurrent);
    }

    function testRevert_processDeposit_NonMainRegistry(address unprivilegedAddress, address asset, uint256 id) public {
        vm.assume(unprivilegedAddress != address(mainRegistry));

        vm.startPrank(unprivilegedAddress);
        vm.expectRevert("APM: ONLY_MAIN_REGISTRY");
        uniV3PricingModule.processDeposit(address(0), asset, id, 0);
        vm.stopPrank();
    }

    function testRevert_processDeposit_ZeroLiquidity() public {
        // Create Uniswap V3 pool initiated at tick 0 with cardinality 300.
        pool = createPool(token0, token1, TickMath.getSqrtRatioAtTick(0), 300);

        // Mint liquidity position.
        uint256 tokenId = addLiquidity(pool, 1000, liquidityProvider, -60, 60, true);

        // Decrease liquidity so that position has 0 liquidity.
        // Fetch liquidity from position instead of using input liquidity
        // This is because there might be some small differences due to rounding errors.
        (,,,,,,, uint128 liquidity_,,,,) = uniV3.positions(tokenId);
        vm.prank(liquidityProvider);
        uniV3.decreaseLiquidity(
            INonfungiblePositionManagerExtension.DecreaseLiquidityParams({
                tokenId: tokenId,
                liquidity: liquidity_,
                amount0Min: 0,
                amount1Min: 0,
                deadline: type(uint160).max
            })
        );

        vm.startPrank(address(mainRegistry));
        vm.expectRevert("PMUV3_PD: 0 liquidity");
        uniV3PricingModule.processDeposit(address(0), address(uniV3), tokenId, 0);
        vm.stopPrank();
    }

    function testRevert_processDeposit_BelowAcceptedRange(
        uint128 liquidity,
        int24 tickLower,
        int24 tickUpper,
        uint256 priceToken0,
        uint256 priceToken1
    ) public {
        // Check that ticks are within allowed ranges.
        vm.assume(tickLower < tickUpper);
        vm.assume(isWithinAllowedRange(tickLower));
        vm.assume(isWithinAllowedRange(tickUpper));

        vm.assume(liquidity > 0);

        // Deploy tokens.
        token0 = erc20Fixture.createToken();
        token1 = erc20Fixture.createToken();
        if (token0 > token1) {
            (token0, token1) = (token1, token0);
            (priceToken0, priceToken1) = (priceToken1, priceToken0);
        }

        // Calculate and check that tick current is within allowed ranges.
        int24 tickCurrent = calculateAndValidateRangeTickCurrent(priceToken0, priceToken1);
        vm.assume(isWithinAllowedRange(tickCurrent));

        // Condition on which the call should revert: tick_lower is more than 16_095 ticks below tickCurrent.
        vm.assume(tickCurrent > int256(tickLower) + 16_095);

        // Create Uniswap V3 pool initiated at tickCurrent with cardinality 300.
        pool = createPool(token0, token1, TickMath.getSqrtRatioAtTick(tickCurrent), 300);

        // Check that Liquidity is within allowed ranges.
        vm.assume(liquidity <= pool.maxLiquidityPerTick());

        // Mint liquidity position.
        uint256 tokenId = addLiquidity(pool, liquidity, liquidityProvider, tickLower, tickUpper, false);

        // Add underlying tokens and its oracles to Arcadia.
        addUnderlyingTokenToArcadia(address(token0), int256(priceToken0));
        addUnderlyingTokenToArcadia(address(token1), int256(priceToken1));

        vm.startPrank(address(mainRegistry));
        vm.expectRevert("PMUV3_PD: Tlow not in limits");
        uniV3PricingModule.processDeposit(address(0), address(uniV3), tokenId, 0);
        vm.stopPrank();
    }

    function testRevert_processDeposit_AboveAcceptedRange(
        uint128 liquidity,
        int24 tickLower,
        int24 tickUpper,
        uint256 priceToken0,
        uint256 priceToken1
    ) public {
        // Check that ticks are within allowed ranges.
        vm.assume(tickLower < tickUpper);
        vm.assume(isWithinAllowedRange(tickLower));
        vm.assume(isWithinAllowedRange(tickUpper));

        vm.assume(liquidity > 0);

        // Deploy tokens.
        token0 = erc20Fixture.createToken();
        token1 = erc20Fixture.createToken();
        if (token0 > token1) {
            (token0, token1) = (token1, token0);
            (priceToken0, priceToken1) = (priceToken1, priceToken0);
        }

        // Calculate and check that tick current is within allowed ranges.
        int24 tickCurrent = calculateAndValidateRangeTickCurrent(priceToken0, priceToken1);
        vm.assume(tickCurrent <= int256(tickLower) + 16_095);
        vm.assume(isWithinAllowedRange(tickCurrent));

        // Condition on which the call should revert: tickUpper is more than 16_095 ticks above tickCurrent.
        vm.assume(tickCurrent < int256(tickUpper) - 16_095);

        // Create Uniswap V3 pool initiated at tickCurrent with cardinality 300.
        pool = createPool(token0, token1, TickMath.getSqrtRatioAtTick(tickCurrent), 300);

        // Check that Liquidity is within allowed ranges.
        vm.assume(liquidity <= pool.maxLiquidityPerTick());

        // Mint liquidity position.
        uint256 tokenId = addLiquidity(pool, liquidity, liquidityProvider, tickLower, tickUpper, false);

        // Add underlying tokens and its oracles to Arcadia.
        addUnderlyingTokenToArcadia(address(token0), int256(priceToken0));
        addUnderlyingTokenToArcadia(address(token1), int256(priceToken1));

        vm.startPrank(address(mainRegistry));
        vm.expectRevert("PMUV3_PD: Tup not in limits");
        uniV3PricingModule.processDeposit(address(0), address(uniV3), tokenId, 0);
        vm.stopPrank();
    }

    function testRevert_processDeposit_ExposureToken0ExceedingMax(
        uint128 liquidity,
        int24 tickLower,
        int24 tickUpper,
        uint256 priceToken0,
        uint256 priceToken1,
        uint128 initialExposure0,
        uint128 maxExposure0
    ) public {
        // Check that ticks are within allowed ranges.
        vm.assume(tickLower < tickUpper);
        vm.assume(isWithinAllowedRange(tickLower));
        vm.assume(isWithinAllowedRange(tickUpper));

        vm.assume(liquidity > 0);

        // Deploy tokens.
        token0 = erc20Fixture.createToken();
        token1 = erc20Fixture.createToken();
        if (token0 > token1) {
            (token0, token1) = (token1, token0);
            (priceToken0, priceToken1) = (priceToken1, priceToken0);
        }

        // Calculate and check that tick current is within allowed ranges.
        int24 tickCurrent = calculateAndValidateRangeTickCurrent(priceToken0, priceToken1);
        vm.assume(tickCurrent <= int256(tickLower) + 16_095);
        vm.assume(tickCurrent >= int256(tickUpper) - 16_095);
        vm.assume(isWithinAllowedRange(tickCurrent));

        // Create Uniswap V3 pool initiated at tickCurrent with cardinality 300.
        pool = createPool(token0, token1, TickMath.getSqrtRatioAtTick(tickCurrent), 300);

        // Check that Liquidity is within allowed ranges.
        vm.assume(liquidity <= pool.maxLiquidityPerTick());

        // Mint liquidity position.
        uint256 tokenId = addLiquidity(pool, liquidity, liquidityProvider, tickLower, tickUpper, false);

        // Calculate amounts of underlying tokens.
        // We do not use the fuzzed liquidity, but fetch liquidity from the contract.
        // This is because there might be some small differences due to rounding errors.
        (,,,,,,, uint128 liquidity_,,,,) = uniV3.positions(tokenId);
        uint256 amount0 = LiquidityAmounts.getAmount0ForLiquidity(
            TickMath.getSqrtRatioAtTick(tickLower), TickMath.getSqrtRatioAtTick(tickUpper), liquidity_
        );

        // Condition on which the call should revert: exposure to token0 becomes bigger as maxExposure0.
        vm.assume(amount0 + initialExposure0 > maxExposure0);

        // Add underlying tokens and its oracles to Arcadia.
        addUnderlyingTokenToArcadia(address(token0), int256(priceToken0));
        addUnderlyingTokenToArcadia(address(token1), int256(priceToken1));
        // Set maxExposures
        vm.startPrank(deployer);
        uniV3PricingModule.setExposure(address(token0), initialExposure0, maxExposure0);
        uniV3PricingModule.setExposure(address(token1), 0, type(uint128).max);
        vm.stopPrank();

        vm.startPrank(address(mainRegistry));
        vm.expectRevert("PMUV3_PD: Exposure0 not in limits");
        uniV3PricingModule.processDeposit(address(0), address(uniV3), tokenId, 0);
        vm.stopPrank();
    }

    function testRevert_processDeposit_ExposureToken1ExceedingMax(
        uint128 liquidity,
        int24 tickLower,
        int24 tickUpper,
        uint256 priceToken0,
        uint256 priceToken1,
        uint128 initialExposure1,
        uint128 maxExposure1
    ) public {
        // Check that ticks are within allowed ranges.
        vm.assume(tickLower < tickUpper);
        vm.assume(isWithinAllowedRange(tickLower));
        vm.assume(isWithinAllowedRange(tickUpper));

        vm.assume(liquidity > 0);

        // Deploy tokens.
        token0 = erc20Fixture.createToken();
        token1 = erc20Fixture.createToken();
        if (token0 > token1) {
            (token0, token1) = (token1, token0);
            (priceToken0, priceToken1) = (priceToken1, priceToken0);
        }

        // Calculate and check that tick current is within allowed ranges.
        int24 tickCurrent = calculateAndValidateRangeTickCurrent(priceToken0, priceToken1);
        vm.assume(tickCurrent <= int256(tickLower) + 16_095);
        vm.assume(tickCurrent >= int256(tickUpper) - 16_095);
        vm.assume(isWithinAllowedRange(tickCurrent));

        // Create Uniswap V3 pool initiated at tickCurrent with cardinality 300.
        pool = createPool(token0, token1, TickMath.getSqrtRatioAtTick(tickCurrent), 300);

        // Check that Liquidity is within allowed ranges.
        vm.assume(liquidity <= pool.maxLiquidityPerTick());

        // Mint liquidity position.
        uint256 tokenId = addLiquidity(pool, liquidity, liquidityProvider, tickLower, tickUpper, false);

        // Calculate amounts of underlying tokens.
        // We do not use the fuzzed liquidity, but fetch liquidity from the contract.
        // This is because there might be some small differences due to rounding errors.
        (,,,,,,, uint128 liquidity_,,,,) = uniV3.positions(tokenId);
        uint256 amount1 = LiquidityAmounts.getAmount1ForLiquidity(
            TickMath.getSqrtRatioAtTick(tickLower), TickMath.getSqrtRatioAtTick(tickUpper), liquidity_
        );

        // Condition on which the call should revert: exposure to token1 becomes bigger as maxExposure1.
        vm.assume(amount1 + initialExposure1 > maxExposure1);

        // Add underlying tokens and its oracles to Arcadia.
        addUnderlyingTokenToArcadia(address(token0), int256(priceToken0));
        addUnderlyingTokenToArcadia(address(token1), int256(priceToken1));
        // Set maxExposures
        vm.startPrank(deployer);
        uniV3PricingModule.setExposure(address(token0), 0, type(uint128).max);
        uniV3PricingModule.setExposure(address(token1), initialExposure1, maxExposure1);
        vm.stopPrank();

        vm.startPrank(address(mainRegistry));
        vm.expectRevert("PMUV3_PD: Exposure1 not in limits");
        uniV3PricingModule.processDeposit(address(0), address(uniV3), tokenId, 0);
        vm.stopPrank();
    }

    function testSuccess_processDeposit(
        uint128 liquidity,
        int24 tickLower,
        int24 tickUpper,
        uint256 priceToken0,
        uint256 priceToken1,
        uint128 initialExposure0,
        uint128 initialExposure1,
        uint128 maxExposure0,
        uint128 maxExposure1
    ) public {
        // Check that ticks are within allowed ranges.
        vm.assume(tickLower < tickUpper);
        vm.assume(isWithinAllowedRange(tickLower));
        vm.assume(isWithinAllowedRange(tickUpper));

        vm.assume(liquidity > 0);

        // Deploy tokens.
        token0 = erc20Fixture.createToken();
        token1 = erc20Fixture.createToken();
        if (token0 > token1) {
            (token0, token1) = (token1, token0);
            (priceToken0, priceToken1) = (priceToken1, priceToken0);
        }

        // Calculate and check that tick current is within allowed ranges.
        int24 tickCurrent = calculateAndValidateRangeTickCurrent(priceToken0, priceToken1);
        vm.assume(tickCurrent <= int256(tickLower) + 16_095);
        vm.assume(tickCurrent >= int256(tickUpper) - 16_095);
        vm.assume(isWithinAllowedRange(tickCurrent));

        // Create Uniswap V3 pool initiated at tickCurrent with cardinality 300.
        pool = createPool(token0, token1, TickMath.getSqrtRatioAtTick(tickCurrent), 300);

        // Check that Liquidity is within allowed ranges.
        vm.assume(liquidity <= pool.maxLiquidityPerTick());

        // Mint liquidity position.
        uint256 tokenId = addLiquidity(pool, liquidity, liquidityProvider, tickLower, tickUpper, false);

        // Calculate amounts of underlying tokens.
        // We do not use the fuzzed liquidity, but fetch liquidity from the contract.
        // This is because there might be some small differences due to rounding errors.
        (,,,,,,, uint128 liquidity_,,,,) = uniV3.positions(tokenId);
        uint256 amount0 = LiquidityAmounts.getAmount0ForLiquidity(
            TickMath.getSqrtRatioAtTick(tickLower), TickMath.getSqrtRatioAtTick(tickUpper), liquidity_
        );
        uint256 amount1 = LiquidityAmounts.getAmount1ForLiquidity(
            TickMath.getSqrtRatioAtTick(tickLower), TickMath.getSqrtRatioAtTick(tickUpper), liquidity_
        );

        // Check that exposure to tokens stays below maxExposures.
        vm.assume(amount0 + initialExposure0 <= maxExposure0);
        vm.assume(amount1 + initialExposure1 <= maxExposure1);

        // Add underlying tokens and its oracles to Arcadia.
        addUnderlyingTokenToArcadia(address(token0), int256(priceToken0));
        addUnderlyingTokenToArcadia(address(token1), int256(priceToken1));
        // Set maxExposures
        vm.startPrank(deployer);
        uniV3PricingModule.setExposure(address(token0), initialExposure0, maxExposure0);
        uniV3PricingModule.setExposure(address(token1), initialExposure1, maxExposure1);
        vm.stopPrank();

        vm.prank(address(mainRegistry));
        uniV3PricingModule.processDeposit(address(0), address(uniV3), tokenId, 0);

        (, uint128 exposure0) = uniV3PricingModule.exposure(address(token0));
        (, uint128 exposure1) = uniV3PricingModule.exposure(address(token1));
        assertEq(exposure0, amount0 + initialExposure0);
        assertEq(exposure1, amount1 + initialExposure1);
    }

    function testRevert_processWithdrawal_NonMainRegistry(address unprivilegedAddress, address asset, uint256 id)
        public
    {
        vm.assume(unprivilegedAddress != address(mainRegistry));

        vm.startPrank(unprivilegedAddress);
        vm.expectRevert("APM: ONLY_MAIN_REGISTRY");
        uniV3PricingModule.processWithdrawal(address(0), asset, id, 0);
        vm.stopPrank();
    }

    function testSuccess_processWithdrawal(
        uint128 liquidity,
        int24 tickLower,
        int24 tickUpper,
        uint256 priceToken0,
        uint256 priceToken1,
        uint128 initialExposure0,
        uint128 initialExposure1,
        uint128 maxExposure0,
        uint128 maxExposure1
    ) public {
        // Check that ticks are within allowed ranges.
        vm.assume(tickLower < tickUpper);
        vm.assume(isWithinAllowedRange(tickLower));
        vm.assume(isWithinAllowedRange(tickUpper));

        vm.assume(liquidity > 0);

        // Deploy tokens.
        token0 = erc20Fixture.createToken();
        token1 = erc20Fixture.createToken();
        if (token0 > token1) {
            (token0, token1) = (token1, token0);
            (priceToken0, priceToken1) = (priceToken1, priceToken0);
        }

        // Calculate and check that tick current is within allowed ranges.
        int24 tickCurrent = calculateAndValidateRangeTickCurrent(priceToken0, priceToken1);
        vm.assume(tickCurrent <= int256(tickLower) + 16_095);
        vm.assume(tickCurrent >= int256(tickUpper) - 16_095);
        vm.assume(isWithinAllowedRange(tickCurrent));

        // Create Uniswap V3 pool initiated at tickCurrent with cardinality 300.
        pool = createPool(token0, token1, TickMath.getSqrtRatioAtTick(tickCurrent), 300);

        // Check that Liquidity is within allowed ranges.
        vm.assume(liquidity <= pool.maxLiquidityPerTick());

        // Mint liquidity position.
        uint256 tokenId = addLiquidity(pool, liquidity, liquidityProvider, tickLower, tickUpper, false);

        // Calculate expose to underlying tokens.
        // We do not use the fuzzed liquidity, but fetch liquidity from the contract.
        // This is because there might be some small differences due to rounding errors.
        (,,,,,,, uint128 liquidity_,,,,) = uniV3.positions(tokenId);
        uint256 amount0 = LiquidityAmounts.getAmount0ForLiquidity(
            TickMath.getSqrtRatioAtTick(tickLower), TickMath.getSqrtRatioAtTick(tickUpper), liquidity_
        );
        uint256 amount1 = LiquidityAmounts.getAmount1ForLiquidity(
            TickMath.getSqrtRatioAtTick(tickLower), TickMath.getSqrtRatioAtTick(tickUpper), liquidity_
        );

        // Avoid overflow.
        vm.assume(amount0 <= type(uint128).max - initialExposure0);
        vm.assume(amount1 <= type(uint128).max - initialExposure1);
        // Check that there is sufficient free exposure.
        vm.assume(amount0 + initialExposure0 <= maxExposure0);
        vm.assume(amount1 + initialExposure1 <= maxExposure1);

        // Add underlying tokens and its oracles to Arcadia.
        addUnderlyingTokenToArcadia(address(token0), int256(priceToken0));
        addUnderlyingTokenToArcadia(address(token1), int256(priceToken1));
        // Set maxExposures
        vm.startPrank(deployer);
        uniV3PricingModule.setExposure(address(token0), initialExposure0, maxExposure0);
        uniV3PricingModule.setExposure(address(token1), initialExposure1, maxExposure1);
        vm.stopPrank();

        // Deposit assets (necessary to update the position in the Pricing Module).
        vm.prank(address(mainRegistry));
        uniV3PricingModule.processDeposit(address(0), address(uniV3), tokenId, 0);

        vm.prank(address(mainRegistry));
        uniV3PricingModule.processWithdrawal(address(0), address(uniV3), tokenId, 0);

        (, uint128 exposure0) = uniV3PricingModule.exposure(address(token0));
        (, uint128 exposure1) = uniV3PricingModule.exposure(address(token1));
        assertEq(exposure0, initialExposure0);
        assertEq(exposure1, initialExposure1);
    }

    /*///////////////////////////////////////////////////////////////
                          PRICING LOGIC
    ///////////////////////////////////////////////////////////////*/
    function testSuccess_getSqrtPriceX96_Overflow(uint256 priceToken0, uint256 priceToken1) public {
        // Avoid divide by 0, which is already checked in earlier in function.
        vm.assume(priceToken1 > 0);
        // Function will overFlow, not realistic.
        vm.assume(priceToken0 <= type(uint256).max / 1e18);
        // Cast to uint160 will overflow, not realistic.
        vm.assume(priceToken0 / priceToken1 >= 2 ** 128);

        uint256 priceXd18 = priceToken0 * 1e18 / priceToken1;
        uint256 sqrtPriceXd9 = FixedPointMathLib.sqrt(priceXd18);

        uint256 expectedSqrtPriceX96 = sqrtPriceXd9 * 2 ** 96 / 1e9;
        uint256 actualSqrtPriceX96 = uniV3PricingModule.getSqrtPriceX96(priceToken0, priceToken1);

        assertLt(actualSqrtPriceX96, expectedSqrtPriceX96);
    }

    function testSuccess_getSqrtPriceX96(uint256 priceToken0, uint256 priceToken1) public {
        // Avoid divide by 0, which is already checked in earlier in function.
        vm.assume(priceToken1 > 0);
        // Function will overFlow, not realistic.
        vm.assume(priceToken0 <= type(uint256).max / 1e18);
        // Cast to uint160 will overflow, not realistic.
        vm.assume(priceToken0 / priceToken1 < 2 ** 128);

        uint256 priceXd18 = priceToken0 * 1e18 / priceToken1;
        uint256 sqrtPriceXd9 = FixedPointMathLib.sqrt(priceXd18);

        uint256 expectedSqrtPriceX96 = sqrtPriceXd9 * 2 ** 96 / 1e9;
        uint256 actualSqrtPriceX96 = uniV3PricingModule.getSqrtPriceX96(priceToken0, priceToken1);

        assertEq(actualSqrtPriceX96, expectedSqrtPriceX96);
    }

    function testSuccess_getPrincipalAmounts(
        int24 tickLower,
        int24 tickUpper,
        uint128 liquidity,
        uint256 priceToken0,
        uint256 priceToken1
    ) public {
        // Check that ticks are within allowed ranges.
        vm.assume(tickLower < tickUpper);
        vm.assume(isWithinAllowedRange(tickLower));
        vm.assume(isWithinAllowedRange(tickUpper));

        // Avoid divide by 0, which is already checked in earlier in function.
        vm.assume(priceToken1 > 0);
        // Function will overFlow, not realistic.
        vm.assume(priceToken0 <= type(uint256).max / 1e18);
        // Cast to uint160 will overflow, not realistic.
        vm.assume(priceToken0 / priceToken1 < 2 ** 128);

        uint160 sqrtPriceX96 = uniV3PricingModule.getSqrtPriceX96(priceToken0, priceToken1);
        (uint256 expectedAmount0, uint256 expectedAmount1) = LiquidityAmounts.getAmountsForLiquidity(
            sqrtPriceX96, TickMath.getSqrtRatioAtTick(tickLower), TickMath.getSqrtRatioAtTick(tickUpper), liquidity
        );

        (uint256 actualAmount0, uint256 actualAmount1) =
            uniV3PricingModule.getPrincipalAmounts(tickLower, tickUpper, liquidity, priceToken0, priceToken1);
        assertEq(actualAmount0, expectedAmount0);
        assertEq(actualAmount1, expectedAmount1);
    }

    function testSuccess_getValue_valueInUsd(
        uint256 decimals0,
        uint256 decimals1,
        uint80 liquidity,
        int24 tickLower,
        int24 tickUpper,
        uint64 priceToken0,
        uint64 priceToken1
    ) public {
        // Check that ticks are within allowed ranges.
        vm.assume(tickLower < tickUpper);
        vm.assume(isWithinAllowedRange(tickLower));
        vm.assume(isWithinAllowedRange(tickUpper));

        // Deploy and sort tokens.
        decimals0 = bound(decimals0, 6, 18);
        decimals1 = bound(decimals1, 6, 18);
        token0 = erc20Fixture.createToken(deployer, uint8(decimals0));
        token1 = erc20Fixture.createToken(deployer, uint8(decimals1));
        if (token0 > token1) {
            (token0, token1) = (token1, token0);
            (decimals0, decimals1) = (decimals1, decimals0);
            (priceToken0, priceToken1) = (priceToken1, priceToken0);
        }

        // Avoid divide by 0 in next line.
        vm.assume(priceToken1 > 0);
        // Cast to uint160 will overflow, not realistic.
        vm.assume(priceToken0 / priceToken1 < 2 ** 128);
        // Check that sqrtPriceX96 is within allowed Uniswap V3 ranges.
        uint160 sqrtPriceX96 = uniV3PricingModule.getSqrtPriceX96(
            priceToken0 * 10 ** (18 - decimals0), priceToken1 * 10 ** (18 - decimals1)
        );
        vm.assume(sqrtPriceX96 >= 4_295_128_739);
        vm.assume(sqrtPriceX96 <= 1_461_446_703_485_210_103_287_273_052_203_988_822_378_723_970_342);

        // Create Uniswap V3 pool initiated at tickCurrent with cardinality 300.
        pool = createPool(token0, token1, sqrtPriceX96, 300);

        // Check that Liquidity is within allowed ranges.
        vm.assume(liquidity <= pool.maxLiquidityPerTick());

        // Mint liquidity position.
        uint256 tokenId = addLiquidity(pool, liquidity, liquidityProvider, tickLower, tickUpper, false);

        // Calculate amounts of underlying tokens.
        // We do not use the fuzzed liquidity, but fetch liquidity from the contract.
        // This is because there might be some small differences due to rounding errors.
        (,,,,,,, uint128 liquidity_,,,,) = uniV3.positions(tokenId);
        (uint256 amount0, uint256 amount1) = LiquidityAmounts.getAmountsForLiquidity(
            sqrtPriceX96, TickMath.getSqrtRatioAtTick(tickLower), TickMath.getSqrtRatioAtTick(tickUpper), liquidity_
        );

        // Overflows Uniswap libraries, not realistic.
        vm.assume(amount0 < type(uint104).max);
        vm.assume(amount1 < type(uint104).max);

        // Add underlying tokens and its oracles to Arcadia.
        addUnderlyingTokenToArcadia(address(token0), int256(uint256(priceToken0)));
        addUnderlyingTokenToArcadia(address(token1), int256(uint256(priceToken1)));

        vm.startPrank(deployer);
        uniV3PricingModule.setExposureOfAsset(address(token0), type(uint128).max);
        uniV3PricingModule.setExposureOfAsset(address(token1), type(uint128).max);
        vm.stopPrank();

        // Calculate the expected value
        uint256 valueToken0 = 1e18 * uint256(priceToken0) * amount0 / 10 ** decimals0;
        uint256 valueToken1 = 1e18 * uint256(priceToken1) * amount1 / 10 ** decimals1;

        (uint256 actualValueInUsd, uint256 actualValueInBaseCurrency,,) = uniV3PricingModule.getValue(
            IPricingModule.GetValueInput({ asset: address(uniV3), assetId: tokenId, assetAmount: 1, baseCurrency: 0 })
        );

        assertEq(actualValueInUsd, valueToken0 + valueToken1);
        assertEq(actualValueInBaseCurrency, 0);
    }

    function testSuccess_getValue_valueWithTokensOwed(
        uint256 decimals0,
        uint256 decimals1,
        uint80 liquidity,
        int24 tickLower,
        int24 tickUpper,
        uint64 priceToken0,
        uint64 priceToken1,
        uint256 amountOut
    ) public {
        vm.prank(deployer);

        // Check that ticks are within allowed ranges.
        vm.assume(tickLower < tickUpper);
        vm.assume(isWithinAllowedRange(tickLower));
        vm.assume(isWithinAllowedRange(tickUpper));

        // Deploy and sort tokens.
        decimals0 = bound(decimals0, 6, 18);
        decimals1 = bound(decimals1, 6, 18);
        token0 = erc20Fixture.createToken(deployer, uint8(decimals0));
        token1 = erc20Fixture.createToken(deployer, uint8(decimals1));
        if (token0 > token1) {
            (token0, token1) = (token1, token0);
            (decimals0, decimals1) = (decimals1, decimals0);
            (priceToken0, priceToken1) = (priceToken1, priceToken0);
        }

        // Avoid divide by 0 in next line.
        vm.assume(priceToken1 > 0);
        // Cast to uint160 will overflow, not realistic.
        vm.assume(priceToken0 / priceToken1 < 2 ** 128);
        //Check that sqrtPriceX96 is within allowed Uniswap V3 ranges.
        uint160 sqrtPriceX96 = uniV3PricingModule.getSqrtPriceX96(
            priceToken0 * 10 ** (18 - decimals0), priceToken1 * 10 ** (18 - decimals1)
        );
        vm.assume(sqrtPriceX96 >= 4_295_128_739);
        vm.assume(sqrtPriceX96 <= 1_461_446_703_485_210_103_287_273_052_203_988_822_378_723_970_342);

        // Create Uniswap V3 pool initiated at tickCurrent with cardinality 300.
        pool = createPool(token0, token1, sqrtPriceX96, 300);

        // Check that Liquidity is within allowed ranges.
        vm.assume(liquidity <= pool.maxLiquidityPerTick());

        // Mint liquidity position.
        uint256 tokenId = addLiquidity(pool, liquidity, liquidityProvider, tickLower, tickUpper, false);

        // Calculate amounts of underlying tokens.
        // We do not use the fuzzed liquidity, but fetch liquidity from the contract.
        // This is because there might be some small differences due to rounding errors.
        (,,,,,,, uint128 liquidity_,,,,) = uniV3.positions(tokenId);
        (uint256 amount0, uint256 amount1) = LiquidityAmounts.getAmountsForLiquidity(
            sqrtPriceX96, TickMath.getSqrtRatioAtTick(tickLower), TickMath.getSqrtRatioAtTick(tickUpper), liquidity_
        );

        // Overflows Uniswap libraries, not realistic.
        vm.assume(amount0 < type(uint104).max && amount0 > 1);
        vm.assume(amount1 < type(uint104).max && amount1 > 0);

        // Add underlying tokens and its oracles to Arcadia.
        addUnderlyingTokenToArcadia(address(token0), int256(uint256(priceToken0)));
        addUnderlyingTokenToArcadia(address(token1), int256(uint256(priceToken1)));

        vm.startPrank(deployer);
        uniV3PricingModule.setExposureOfAsset(address(token0), type(uint128).max);
        uniV3PricingModule.setExposureOfAsset(address(token1), type(uint128).max);
        vm.stopPrank();

        // amountOut cannot exceed available liquidity.
        amountOut = bound(amountOut, 1, amount0);

        // Do the swap
        deal(address(token1), swapper, type(uint256).max);
        vm.startPrank(swapper);
        token1.approve(address(router), type(uint256).max);
        uint256 amountIn = router.exactOutputSingle(
            ISwapRouter.ExactOutputSingleParams({
                tokenIn: address(token1),
                tokenOut: address(token0),
                fee: 100,
                recipient: swapper,
                deadline: type(uint160).max,
                amountOut: amountOut,
                amountInMaximum: type(uint256).max,
                sqrtPriceLimitX96: 1_461_446_703_485_210_103_287_273_052_203_988_822_378_723_970_341
            })
        );
        vm.stopPrank();

        // When amountIn is smaller than fee, calculations get tricky, but overall value will be neglectable.
        vm.assume(amountIn > 10_000);

        // Calculate the expected fee in token1 (fees are only in tokenIn).
        uint256 expectedFee0 = 0;
        uint256 expectedFee1 = amountIn / 10_000;

        // We want to test tokensOwed in this test -> we first have to claim the pending fees.
        // To do this we decrease the position with minimal amount.
        vm.prank(liquidityProvider);
        (uint256 principal0, uint256 principal1) = uniV3.decreaseLiquidity(
            INonfungiblePositionManagerExtension.DecreaseLiquidityParams({
                tokenId: tokenId,
                liquidity: 1,
                amount0Min: 0,
                amount1Min: 0,
                deadline: type(uint128).max
            })
        );

        // If fees + principal are bigger as a type(uint128).max (unrealistic), uniswap will overflow the fees without reverting.
        // This will cause the test to fail.
        vm.assume(expectedFee1 + principal1 < type(uint128).max);

        (uint256 tokensOwed0, uint256 tokensOwed1) = uniV3PricingModule.getFeeAmounts(address(uniV3), tokenId);
        // Decreasing liquidity positions will also increase tokensOwed
        // To know the actual fees we have to subtract the tokensOwed due to a decrease of principal LP from the total tokensOwed.
        uint256 actualFee0 = tokensOwed0 - principal0;
        uint256 actualFee1 = tokensOwed1 - principal1;

        assertEq(actualFee0, expectedFee0);
        assertInRange(actualFee1, expectedFee1, 3);
    }

    function testSuccess_getValue_valueWithFeeGrowth(
        uint256 decimals0,
        uint256 decimals1,
        uint80 liquidity,
        int24 tickLower,
        int24 tickUpper,
        uint64 priceToken0,
        uint64 priceToken1,
        uint256 amountOutA,
        uint256 amountOutB
    ) public {
        // Check that ticks are within allowed ranges.
        vm.assume(tickLower < tickUpper);
        vm.assume(isWithinAllowedRange(tickLower));
        vm.assume(isWithinAllowedRange(tickUpper));

        // Deploy and sort tokens.
        decimals0 = bound(decimals0, 6, 18);
        decimals1 = bound(decimals1, 6, 18);
        token0 = erc20Fixture.createToken(deployer, uint8(decimals0));
        token1 = erc20Fixture.createToken(deployer, uint8(decimals1));
        if (token0 > token1) {
            (token0, token1) = (token1, token0);
            (decimals0, decimals1) = (decimals1, decimals0);
            (priceToken0, priceToken1) = (priceToken1, priceToken0);
        }

        // Avoid divide by 0 in next line.
        vm.assume(priceToken1 > 0);
        // Cast to uint160 will overflow, not realistic.
        vm.assume(priceToken0 / priceToken1 < 2 ** 128);
        //Check that sqrtPriceX96 is within allowed Uniswap V3 ranges.
        uint160 sqrtPriceX96 = uniV3PricingModule.getSqrtPriceX96(
            priceToken0 * 10 ** (18 - decimals0), priceToken1 * 10 ** (18 - decimals1)
        );
        vm.assume(sqrtPriceX96 >= 4_295_128_739);
        vm.assume(sqrtPriceX96 <= 1_461_446_703_485_210_103_287_273_052_203_988_822_378_723_970_342);

        // Create Uniswap V3 pool initiated at tickCurrent with cardinality 300.
        pool = createPool(token0, token1, sqrtPriceX96, 300);

        // Check that Liquidity is within allowed ranges.
        vm.assume(liquidity <= pool.maxLiquidityPerTick());

        // Mint liquidity position.
        uint256 tokenId = addLiquidity(pool, liquidity, liquidityProvider, tickLower, tickUpper, false);

        uint256 amount0;
        {
            // Calculate amounts of underlying tokens.
            // We do not use the fuzzed liquidity, but fetch liquidity from the contract.
            // This is because there might be some small differences due to rounding errors.
            (,,,,,,, uint128 liquidity_,,,,) = uniV3.positions(tokenId);
            uint256 amount1;
            (amount0, amount1) = LiquidityAmounts.getAmountsForLiquidity(
                sqrtPriceX96, TickMath.getSqrtRatioAtTick(tickLower), TickMath.getSqrtRatioAtTick(tickUpper), liquidity_
            );

            // Amounts bigger type(uint104).max as Overflows Uniswap libraries, not realistic.
            // Amount0 should be greater as 2 since we want to do 2 swaps with minimal 1 amountOut.
            vm.assume(amount0 < type(uint104).max && amount0 > 2);
            vm.assume(amount1 < type(uint104).max && amount1 > 0);
        }

        // Add underlying tokens and its oracles to Arcadia.
        addUnderlyingTokenToArcadia(address(token0), int256(uint256(priceToken0)));
        addUnderlyingTokenToArcadia(address(token1), int256(uint256(priceToken1)));

        vm.startPrank(deployer);
        uniV3PricingModule.setExposureOfAsset(address(token0), type(uint128).max);
        uniV3PricingModule.setExposureOfAsset(address(token1), type(uint128).max);
        vm.stopPrank();

        // amountOutA cannot exceed available liquidity.
        // Term (amount0 - 1) since amountOutB of second swap must be bigger as 1.
        amountOutA = bound(amountOutA, 1, amount0 - 1);

        // Do the first swap
        deal(address(token1), swapper, type(uint256).max);
        vm.startPrank(swapper);
        token1.approve(address(router), type(uint256).max);
        uint256 amountIn = router.exactOutputSingle(
            ISwapRouter.ExactOutputSingleParams({
                tokenIn: address(token1),
                tokenOut: address(token0),
                fee: 100,
                recipient: swapper,
                deadline: type(uint160).max,
                amountOut: amountOutA,
                amountInMaximum: type(uint256).max,
                sqrtPriceLimitX96: 1_461_446_703_485_210_103_287_273_052_203_988_822_378_723_970_341
            })
        );
        vm.stopPrank();

        // When amountIn is smaller as fee, calculations get tricky, but overall value will be neglectible.
        vm.assume(amountIn > 10_000);

        // Calculate the expected fee in token1 (fees are only in tokenIn).
        uint256 expectedFee1 = amountIn / 10_000;

        // We want part of the fees in tokensOwed in this test -> we have to claim the pending fees.
        // To do this we decrease the position with minimal amount.
        vm.prank(liquidityProvider);
        (uint256 principal0, uint256 principal1) = uniV3.decreaseLiquidity(
            INonfungiblePositionManagerExtension.DecreaseLiquidityParams({
                tokenId: tokenId,
                liquidity: 1,
                amount0Min: 0,
                amount1Min: 0,
                deadline: type(uint128).max
            })
        );

        {
            // We do another swap from token1 to token0 -> start price cannot be the sqrtPriceLimitX96.
            (uint160 sqrtPrice_, int24 tick,,,,,) = pool.slot0();
            vm.assume(sqrtPrice_ < 1_461_446_703_485_210_103_287_273_052_203_988_822_378_723_970_341);
            // amountOutB cannot exceed remaining liquidity.
            amountOutB = bound(amountOutB, 1, amount0 - amountOutA);
            // Current tick must be smaller as last tick of liquidity range or second swap will revert.
            vm.assume(tick < tickUpper);
        }

        // Do the second swap
        vm.prank(swapper);
        amountIn = router.exactOutputSingle(
            ISwapRouter.ExactOutputSingleParams({
                tokenIn: address(token1),
                tokenOut: address(token0),
                fee: 100,
                recipient: swapper,
                deadline: type(uint160).max,
                amountOut: amountOutB,
                amountInMaximum: type(uint256).max,
                sqrtPriceLimitX96: 1_461_446_703_485_210_103_287_273_052_203_988_822_378_723_970_341
            })
        );

        // When amountIn is smaller as fee, calculations get tricky, but overall value will be neglectible.
        vm.assume(amountIn > 10_000);

        // Update the expected fee in token1 (fees are only in tokenIn).
        expectedFee1 += amountIn / 10_000;

        // If fees + principal are bigger as a type(uint128).max (unrealistic), uniswap will overflow the fees without reverting.
        // This will cause the test to fail.
        vm.assume(expectedFee1 + principal1 < type(uint128).max);

        (uint256 actualFee0, uint256 actualFee1) = uniV3PricingModule.getFeeAmounts(address(uniV3), tokenId);
        // Decreasing liquidity positions will also increase tokensOwed
        // To know the actual fees we have to subtract the tokensOwed due to a decrease of principal LP from the total tokensOwed.
        actualFee0 -= principal0;
        actualFee1 -= principal1;

        assertEq(actualFee0, 0); // No fees on amountOut
        assertInRange(actualFee1, expectedFee1, 3);
    }

    function testSuccess_getValue_RiskFactors(
        uint256 collFactor0,
        uint256 liqFactor0,
        uint256 collFactor1,
        uint256 liqFactor1
    ) public {
        liqFactor0 = bound(liqFactor0, 0, 100);
        collFactor0 = bound(collFactor0, 0, liqFactor0);
        liqFactor1 = bound(liqFactor1, 0, 100);
        collFactor1 = bound(collFactor1, 0, liqFactor1);

        pool = createPool(token0, token1, TickMath.getSqrtRatioAtTick(0), 300);
        uint256 tokenId = addLiquidity(pool, 1e5, liquidityProvider, 0, 10, true);

        // Add underlying tokens and its oracles to Arcadia.
        addUnderlyingTokenToArcadia(address(token0), 1);
        addUnderlyingTokenToArcadia(address(token1), 1);
        vm.startPrank(deployer);
        uniV3PricingModule.setExposureOfAsset(address(token0), type(uint128).max);
        uniV3PricingModule.setExposureOfAsset(address(token1), type(uint128).max);
        vm.stopPrank();

        PricingModule.RiskVarInput[] memory riskVarInputs = new PricingModule.RiskVarInput[](2);
        riskVarInputs[0] = PricingModule.RiskVarInput({
            asset: address(token0),
            baseCurrency: 0,
            collateralFactor: uint16(collFactor0),
            liquidationFactor: uint16(liqFactor0)
        });
        riskVarInputs[1] = PricingModule.RiskVarInput({
            asset: address(token1),
            baseCurrency: 0,
            collateralFactor: uint16(collFactor1),
            liquidationFactor: uint16(liqFactor1)
        });
        vm.prank(deployer);
        standardERC20PricingModule.setBatchRiskVariables(riskVarInputs);

        uint256 expectedCollFactor = collFactor0 < collFactor1 ? collFactor0 : collFactor1;
        uint256 expectedLiqFactor = liqFactor0 < liqFactor1 ? liqFactor0 : liqFactor1;

        (,, uint256 actualCollFactor, uint256 actualLiqFactor) = uniV3PricingModule.getValue(
            IPricingModule.GetValueInput({ asset: address(uniV3), assetId: tokenId, assetAmount: 1, baseCurrency: 0 })
        );

        assertEq(actualCollFactor, expectedCollFactor);
        assertEq(actualLiqFactor, expectedLiqFactor);
    }
}

/*///////////////////////////////////////////////////////////////
                    INTEGRATION TEST
///////////////////////////////////////////////////////////////*/
contract IntegrationTest is UniV3Test {
    using stdStorage for StdStorage;

    ERC20 usdc;
    ERC20 weth;

    // Before Each.
    function setUp() public override {
        super.setUp();
        vm.selectFork(fork);
    }

    function testSuccess_deposit(uint128 liquidity, int24 tickLower, int24 tickUpper) public {
        vm.assume(liquidity > 10_000);

        // Create Uniswap V3 pool initiated at tickCurrent with cardinality 300.
        usdc = ERC20(0xA0b86991c6218b36c1d19D4a2e9Eb0cE3606eB48);
        //usdc = ERC20(0x6B175474E89094C44Da98b954EedeAC495271d0F); // dai
        weth = ERC20(0xC02aaA39b223FE8D0A0e5C4F27eAD9083C756Cc2);

        IUniswapV3PoolExtension pool = IUniswapV3PoolExtension(uniV3factory.getPool(address(usdc), address(weth), 100));
        (, int24 tickCurrent,,,,,) = pool.slot0();

        // Check that ticks are within allowed ranges.
        tickLower = int24(bound(tickLower, tickCurrent - 16_095, tickCurrent + 16_095));
        tickUpper = int24(bound(tickUpper, tickCurrent - 16_095, tickCurrent + 16_095));
        // Ensure Tick is correctly spaced.
        {
            int24 tickSpacing = uniV3factory.feeAmountTickSpacing(pool.fee());
            tickLower = tickLower / tickSpacing * tickSpacing;
            tickUpper = tickUpper / tickSpacing * tickSpacing;
        }
        vm.assume(tickLower < tickUpper);
        vm.assume(isWithinAllowedRange(tickLower));
        vm.assume(isWithinAllowedRange(tickUpper));

        // Check that Liquidity is within allowed ranges.
        vm.assume(liquidity <= pool.maxLiquidityPerTick());

        // Balance pool before mint
        uint256 amountUsdcBefore = usdc.balanceOf(address(pool));
        uint256 amountWethBefore = weth.balanceOf(address(pool));

        // Mint liquidity position.
        uint256 tokenId = addLiquidity(pool, liquidity, user, tickLower, tickUpper, false);

        // Balance pool after mint
        uint256 amountUsdcAfter = usdc.balanceOf(address(pool));
        uint256 amountWethAfter = weth.balanceOf(address(pool));

        // Amounts deposited in the pool.
        uint256 amountUsdc = amountUsdcAfter - amountUsdcBefore;
        uint256 amountWeth = amountWethAfter - amountWethBefore;

        // Precision oracles up to % -> need to deposit at least 1000 tokens or rounding errors lead to bigger errors.
        vm.assume(amountUsdc + amountWeth > 100);

        vm.startPrank(deployer);
        // Deploy uniV3PricingModule.
        uniV3PricingModule =
        new UniswapV3PricingModuleExtension(address(mainRegistry), address(oracleHub), deployer, address(standardERC20PricingModule));
        mainRegistry.addPricingModule(address(uniV3PricingModule));
        uniV3PricingModule.addAsset(address(uniV3));

        // Set max exposure to underlying tokens.
        uniV3PricingModule.setExposureOfAsset(address(usdc), type(uint128).max);
        uniV3PricingModule.setExposureOfAsset(address(weth), type(uint128).max);
        vm.stopPrank();

        // Create Account and deposit the Liquidity Position.
        vm.startPrank(user);
<<<<<<< HEAD
        address proxyAddr = factory.createAccount(200, 0, address(0), address(0));
        AccountV1 proxy = AccountV1(proxyAddr);
=======
        address proxyAddr = IOldFactory(address(factory)).createVault(200, 0, address(0));
        Vault proxy = Vault(proxyAddr);
>>>>>>> 6df33c03
        ERC721(address(uniV3)).approve(proxyAddr, tokenId);
        {
            address[] memory assetAddress = new address[](1);
            assetAddress[0] = address(uniV3);

            uint256[] memory assetId = new uint256[](1);
            assetId[0] = tokenId;

            uint256[] memory assetAmount = new uint256[](1);
            assetAmount[0] = 1;

            proxy.deposit(assetAddress, assetId, assetAmount);
        }
        vm.stopPrank();

        uint256 actualValue = proxy.getAccountValue(address(0));

        address[] memory assetAddresses = new address[](2);
        assetAddresses[0] = address(usdc);
        assetAddresses[1] = address(weth);

        uint256[] memory assetIds = new uint256[](2);

        uint256[] memory assetAmounts = new uint256[](2);
        assetAmounts[0] = amountUsdc;
        assetAmounts[1] = amountWeth;

        uint256 expectedValue = mainRegistry.getTotalValue(assetAddresses, assetIds, assetAmounts, address(0));

        // Precision Chainlink oracles is often in the order of percentages.
        assertInRange(actualValue, expectedValue, 2);
    }
}<|MERGE_RESOLUTION|>--- conflicted
+++ resolved
@@ -1611,13 +1611,8 @@
 
         // Create Account and deposit the Liquidity Position.
         vm.startPrank(user);
-<<<<<<< HEAD
-        address proxyAddr = factory.createAccount(200, 0, address(0), address(0));
+        address proxyAddr = IOldFactory(address(factory)).createVault(200, 0, address(0));
         AccountV1 proxy = AccountV1(proxyAddr);
-=======
-        address proxyAddr = IOldFactory(address(factory)).createVault(200, 0, address(0));
-        Vault proxy = Vault(proxyAddr);
->>>>>>> 6df33c03
         ERC721(address(uniV3)).approve(proxyAddr, tokenId);
         {
             address[] memory assetAddress = new address[](1);
