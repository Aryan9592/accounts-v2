/**
 * Created by Pragma Labs
 * SPDX-License-Identifier: BUSL-1.1
 */
pragma solidity 0.8.19;

import "../lib/forge-std/src/Test.sol";
import { DeployAddresses, DeployNumbers, DeployBytes, DeployRiskConstantsBase } from "./Constants/DeployConstants.sol";

import { BitPackingLib } from "../src/libraries/BitPackingLib.sol";
import { Factory } from "../src/Factory.sol";
import { AccountV1 } from "../src/AccountV1.sol";
import { MainRegistry } from "../src/MainRegistry.sol";
import { ChainlinkOracleModule } from "../src/oracle-modules/ChainlinkOracleModule.sol";
import { StandardERC20PricingModule } from "../src/pricing-modules/StandardERC20PricingModule.sol";
import { PricingModule } from "../src/pricing-modules/AbstractPricingModule.sol";
import { UniswapV3PricingModule } from "../src/pricing-modules/UniswapV3/UniswapV3PricingModule.sol";

import { ActionMultiCall } from "../src/actions/MultiCall.sol";

import { ILendingPool } from "./interfaces/ILendingPool.sol";
import { ERC20 } from "../lib/solmate/src/tokens/ERC20.sol";

contract ArcadiaAccountDeployment is Test {
<<<<<<< HEAD
    Factory internal factory;
    AccountV1 internal account;

    ERC20 internal comp;
    ERC20 internal dai;
    ERC20 internal weth;
    ERC20 internal usdc;
    ERC20 internal cbeth;
    ERC20 internal reth;

    MainRegistry internal mainRegistry;
    StandardERC20PricingModule internal standardERC20PricingModule;
    UniswapV3PricingModule internal uniswapV3PricingModule;
    ChainlinkOracleModule internal chainlinkOM;
    ActionMultiCallV2 internal actionMultiCall;

    ILendingPool internal wethLendingPool;
    ILendingPool internal usdcLendingPool;

    bool[] internal BA_TO_QA_SINGLE = new bool[](1);
    bool[] internal BA_TO_QA_DOUBLE = new bool[](2);

    uint80[] internal oracleCompToUsdArr = new uint80[](1);
    uint80[] internal oracleDaiToUsdArr = new uint80[](1);
    uint80[] internal oracleEthToUsdArr = new uint80[](1);
    uint80[] internal oracleUsdcToUsdArr = new uint80[](1);
    uint80[] internal oracleCbethToEthToUsdArr = new uint80[](2);
    uint80[] internal oracleRethToEthToUsdArr = new uint80[](2);

    uint80 internal oracleCompToUsdId;
    uint80 internal oracleDaiToUsdId;
    uint80 internal oracleEthToUsdId;
    uint80 internal oracleUsdcToUsdId;
    uint80 internal oracleCbethToEthId;
    uint80 internal oracleRethToEthId;
=======
    Factory public factory;
    AccountV1 public account;

    ERC20 public comp;
    ERC20 public dai;
    ERC20 public weth;
    ERC20 public usdc;
    ERC20 public cbeth;
    ERC20 public reth;

    OracleHub public oracleHub;
    MainRegistry public mainRegistry;
    StandardERC20PricingModule public standardERC20PricingModule;
    UniswapV3PricingModule public uniswapV3PricingModule;
    ActionMultiCall public actionMultiCall;

    ILendingPool public wethLendingPool;
    ILendingPool public usdcLendingPool;

    address[] public oracleCompToUsdArr = new address[](1);
    address[] public oracleDaiToUsdArr = new address[](1);
    address[] public oracleEthToUsdArr = new address[](1);
    address[] public oracleUsdcToUsdArr = new address[](1);
    address[] public oracleCbethToEthToUsdArr = new address[](2);
    address[] public oracleRethToEthToUsdArr = new address[](2);

    OracleHub.OracleInformation public compToUsdOracleInfo;
    OracleHub.OracleInformation public daiToUsdOracleInfo;
    OracleHub.OracleInformation public ethToUsdOracleInfo;
    OracleHub.OracleInformation public usdcToUsdOracleInfo;
    OracleHub.OracleInformation public cbethToEthToUsdOracleInfo;
    OracleHub.OracleInformation public rethToEthOracleInfo;
>>>>>>> 30614b9a

    constructor() {
        // /*///////////////////////////////////////////////////////////////
        //                   ADDRESSES
        // ///////////////////////////////////////////////////////////////*/

        comp = ERC20(DeployAddresses.comp_base);
        dai = ERC20(DeployAddresses.dai_base);
        weth = ERC20(DeployAddresses.weth_base);
        usdc = ERC20(DeployAddresses.usdc_base);
        cbeth = ERC20(DeployAddresses.cbeth_base);
        reth = ERC20(DeployAddresses.reth_base);
    }

    function run() public {
        uint256 deployerPrivateKey = vm.envUint("PRIVATE_KEY_DEPLOYER_BASE");
        address deployerAddress = vm.addr(deployerPrivateKey);

        vm.startBroadcast(deployerPrivateKey);
        factory = Factory(0x38dB790e1894A5863387B43290c8340121e7Cd48); //todo: change after factory deploy
        wethLendingPool = ILendingPool(0xA04B08324745AEc82De30c3581c407BE63E764c8); //todo: change after LP deploy
        usdcLendingPool = ILendingPool(0x4d39409993dBe365c9AcaAe7c7e259C06FBFFa4A); //todo: change after LP deploy

        mainRegistry = new MainRegistry(address(factory));
        standardERC20PricingModule = new StandardERC20PricingModule(
            address(mainRegistry));
        uniswapV3PricingModule =
            new UniswapV3PricingModule(address(mainRegistry), DeployAddresses.uniswapV3PositionMgr_base);

        chainlinkOM = new ChainlinkOracleModule(address(mainRegistry));

        account = new AccountV1();
        actionMultiCall = new ActionMultiCall();

        mainRegistry.addPricingModule(address(standardERC20PricingModule));
        mainRegistry.addPricingModule(address(uniswapV3PricingModule));

        mainRegistry.addOracleModule(address(chainlinkOM));

        oracleCompToUsdId = uint80(chainlinkOM.addOracle(DeployAddresses.oracleCompToUsd_base, "COMP", "USD"));
        oracleDaiToUsdId = uint80(chainlinkOM.addOracle(DeployAddresses.oracleDaiToUsd_base, "COMP", "DAI"));
        oracleEthToUsdId = uint80(chainlinkOM.addOracle(DeployAddresses.oracleEthToUsd_base, "ETH", "USD"));
        oracleUsdcToUsdId = uint80(chainlinkOM.addOracle(DeployAddresses.oracleUsdcToUsd_base, "USDC", "USD"));
        oracleCbethToEthId = uint80(chainlinkOM.addOracle(DeployAddresses.oracleCbethToEth_base, "CBETH", "ETH"));
        oracleRethToEthId = uint80(chainlinkOM.addOracle(DeployAddresses.oracleRethToEth_base, "RETH", "ETH"));

        oracleCompToUsdArr[0] = oracleCompToUsdId;
        oracleDaiToUsdArr[0] = oracleDaiToUsdId;
        oracleEthToUsdArr[0] = oracleEthToUsdId;
        oracleUsdcToUsdArr[0] = oracleUsdcToUsdId;
        oracleCbethToEthToUsdArr[0] = oracleCbethToEthId;
        oracleCbethToEthToUsdArr[1] = oracleEthToUsdId;
        oracleRethToEthToUsdArr[0] = oracleRethToEthId;
        oracleRethToEthToUsdArr[1] = oracleEthToUsdId;

        standardERC20PricingModule.addAsset(
            DeployAddresses.comp_base, BitPackingLib.pack(BA_TO_QA_SINGLE, oracleCompToUsdArr)
        );
        standardERC20PricingModule.addAsset(
            DeployAddresses.dai_base, BitPackingLib.pack(BA_TO_QA_SINGLE, oracleDaiToUsdArr)
        );
        standardERC20PricingModule.addAsset(
            DeployAddresses.weth_base, BitPackingLib.pack(BA_TO_QA_SINGLE, oracleEthToUsdArr)
        );
        standardERC20PricingModule.addAsset(
            DeployAddresses.usdc_base, BitPackingLib.pack(BA_TO_QA_SINGLE, oracleUsdcToUsdArr)
        );
        standardERC20PricingModule.addAsset(
            DeployAddresses.cbeth_base, BitPackingLib.pack(BA_TO_QA_SINGLE, oracleCbethToEthToUsdArr)
        );
        standardERC20PricingModule.addAsset(
            DeployAddresses.reth_base, BitPackingLib.pack(BA_TO_QA_SINGLE, oracleRethToEthToUsdArr)
        );

        uniswapV3PricingModule.setProtocol();

        factory.setNewAccountInfo(address(mainRegistry), address(account), DeployBytes.upgradeRoot1To1, "");
        factory.changeGuardian(deployerAddress);

        mainRegistry.setAllowedAction(address(actionMultiCall), true);
        mainRegistry.changeGuardian(deployerAddress);

        wethLendingPool.setAccountVersion(1, true);
        usdcLendingPool.setAccountVersion(1, true);

        wethLendingPool.setBorrowCap(uint128(2000 * 10 ** 18));
        usdcLendingPool.setBorrowCap(uint128(5_000_000 * 10 ** 6));

        mainRegistry.setRiskParametersOfPrimaryAsset(
            address(wethLendingPool),
            DeployAddresses.comp_base,
            0,
            type(uint128).max,
            DeployRiskConstantsBase.comp_collFact_1,
            DeployRiskConstantsBase.comp_liqFact_1
        );
        mainRegistry.setRiskParametersOfPrimaryAsset(
            address(wethLendingPool),
            DeployAddresses.dai_base,
            0,
            type(uint128).max,
            DeployRiskConstantsBase.dai_collFact_1,
            DeployRiskConstantsBase.dai_liqFact_1
        );
        mainRegistry.setRiskParametersOfPrimaryAsset(
            address(wethLendingPool),
            DeployAddresses.weth_base,
            0,
            type(uint128).max,
            DeployRiskConstantsBase.eth_collFact_1,
            DeployRiskConstantsBase.eth_liqFact_1
        );
        mainRegistry.setRiskParametersOfPrimaryAsset(
            address(wethLendingPool),
            DeployAddresses.usdc_base,
            0,
            type(uint128).max,
            DeployRiskConstantsBase.usdc_collFact_1,
            DeployRiskConstantsBase.usdc_liqFact_1
        );
        mainRegistry.setRiskParametersOfPrimaryAsset(
            address(wethLendingPool),
            DeployAddresses.cbeth_base,
            0,
            type(uint128).max,
            DeployRiskConstantsBase.cbeth_collFact_1,
            DeployRiskConstantsBase.cbeth_liqFact_1
        );
        mainRegistry.setRiskParametersOfPrimaryAsset(
            address(wethLendingPool),
            DeployAddresses.reth_base,
            0,
            type(uint128).max,
            DeployRiskConstantsBase.reth_collFact_1,
            DeployRiskConstantsBase.reth_liqFact_1
        );

        mainRegistry.setRiskParametersOfPrimaryAsset(
            address(usdcLendingPool),
            DeployAddresses.comp_base,
            0,
            type(uint128).max,
            DeployRiskConstantsBase.comp_collFact_2,
            DeployRiskConstantsBase.comp_liqFact_2
        );
        mainRegistry.setRiskParametersOfPrimaryAsset(
            address(usdcLendingPool),
            DeployAddresses.dai_base,
            0,
            type(uint128).max,
            DeployRiskConstantsBase.dai_collFact_2,
            DeployRiskConstantsBase.dai_liqFact_2
        );
        mainRegistry.setRiskParametersOfPrimaryAsset(
            address(usdcLendingPool),
            DeployAddresses.weth_base,
            0,
            type(uint128).max,
            DeployRiskConstantsBase.eth_collFact_2,
            DeployRiskConstantsBase.eth_liqFact_2
        );
        mainRegistry.setRiskParametersOfPrimaryAsset(
            address(usdcLendingPool),
            DeployAddresses.usdc_base,
            0,
            type(uint128).max,
            DeployRiskConstantsBase.usdc_collFact_2,
            DeployRiskConstantsBase.usdc_liqFact_2
        );
        mainRegistry.setRiskParametersOfPrimaryAsset(
            address(usdcLendingPool),
            DeployAddresses.cbeth_base,
            0,
            type(uint128).max,
            DeployRiskConstantsBase.cbeth_collFact_2,
            DeployRiskConstantsBase.cbeth_liqFact_2
        );
        mainRegistry.setRiskParametersOfPrimaryAsset(
            address(usdcLendingPool),
            DeployAddresses.reth_base,
            0,
            type(uint128).max,
            DeployRiskConstantsBase.reth_collFact_2,
            DeployRiskConstantsBase.reth_liqFact_2
        );

        vm.stopBroadcast();
    }
}<|MERGE_RESOLUTION|>--- conflicted
+++ resolved
@@ -5,7 +5,7 @@
 pragma solidity 0.8.19;
 
 import "../lib/forge-std/src/Test.sol";
-import { DeployAddresses, DeployNumbers, DeployBytes, DeployRiskConstantsBase } from "./Constants/DeployConstants.sol";
+import { DeployAddresses, DeployBytes, DeployRiskConstantsBase } from "./Constants/DeployConstants.sol";
 
 import { BitPackingLib } from "../src/libraries/BitPackingLib.sol";
 import { Factory } from "../src/Factory.sol";
@@ -22,7 +22,6 @@
 import { ERC20 } from "../lib/solmate/src/tokens/ERC20.sol";
 
 contract ArcadiaAccountDeployment is Test {
-<<<<<<< HEAD
     Factory internal factory;
     AccountV1 internal account;
 
@@ -37,7 +36,7 @@
     StandardERC20PricingModule internal standardERC20PricingModule;
     UniswapV3PricingModule internal uniswapV3PricingModule;
     ChainlinkOracleModule internal chainlinkOM;
-    ActionMultiCallV2 internal actionMultiCall;
+    ActionMultiCall internal actionMultiCall;
 
     ILendingPool internal wethLendingPool;
     ILendingPool internal usdcLendingPool;
@@ -58,40 +57,6 @@
     uint80 internal oracleUsdcToUsdId;
     uint80 internal oracleCbethToEthId;
     uint80 internal oracleRethToEthId;
-=======
-    Factory public factory;
-    AccountV1 public account;
-
-    ERC20 public comp;
-    ERC20 public dai;
-    ERC20 public weth;
-    ERC20 public usdc;
-    ERC20 public cbeth;
-    ERC20 public reth;
-
-    OracleHub public oracleHub;
-    MainRegistry public mainRegistry;
-    StandardERC20PricingModule public standardERC20PricingModule;
-    UniswapV3PricingModule public uniswapV3PricingModule;
-    ActionMultiCall public actionMultiCall;
-
-    ILendingPool public wethLendingPool;
-    ILendingPool public usdcLendingPool;
-
-    address[] public oracleCompToUsdArr = new address[](1);
-    address[] public oracleDaiToUsdArr = new address[](1);
-    address[] public oracleEthToUsdArr = new address[](1);
-    address[] public oracleUsdcToUsdArr = new address[](1);
-    address[] public oracleCbethToEthToUsdArr = new address[](2);
-    address[] public oracleRethToEthToUsdArr = new address[](2);
-
-    OracleHub.OracleInformation public compToUsdOracleInfo;
-    OracleHub.OracleInformation public daiToUsdOracleInfo;
-    OracleHub.OracleInformation public ethToUsdOracleInfo;
-    OracleHub.OracleInformation public usdcToUsdOracleInfo;
-    OracleHub.OracleInformation public cbethToEthToUsdOracleInfo;
-    OracleHub.OracleInformation public rethToEthOracleInfo;
->>>>>>> 30614b9a
 
     constructor() {
         // /*///////////////////////////////////////////////////////////////
