/**
 * Created by Pragma Labs
 * SPDX-License-Identifier: BUSL-1.1
 */
pragma solidity 0.8.19;

import "../lib/forge-std/src/Test.sol";
import { DeployAddresses, DeployBytes, DeployRiskConstantsBase } from "./Constants/DeployConstants.sol";

import { BitPackingLib } from "../src/libraries/BitPackingLib.sol";
import { Factory } from "../src/Factory.sol";
import { AccountV1 } from "../src/AccountV1.sol";
import { MainRegistry } from "../src/MainRegistry.sol";
import { ChainlinkOracleModule } from "../src/oracle-modules/ChainlinkOracleModule.sol";
import { StandardERC20AssetModule } from "../src/asset-modules/StandardERC20AssetModule.sol";
import { AssetModule } from "../src/asset-modules/AbstractAssetModule.sol";
import { UniswapV3AssetModule } from "../src/asset-modules/UniswapV3/UniswapV3AssetModule.sol";

import { ActionMultiCall } from "../src/actions/MultiCall.sol";

import { ILendingPool } from "./interfaces/ILendingPool.sol";
import { ERC20 } from "../lib/solmate/src/tokens/ERC20.sol";

contract ArcadiaAccountDeployment is Test {
    Factory internal factory;
    AccountV1 internal account;

    ERC20 internal comp;
    ERC20 internal dai;
    ERC20 internal weth;
    ERC20 internal usdc;
    ERC20 internal cbeth;
    ERC20 internal reth;

    MainRegistry internal mainRegistry;
    StandardERC20AssetModule internal standardERC20AssetModule;
    UniswapV3AssetModule internal uniswapV3AssetModule;
    ChainlinkOracleModule internal chainlinkOM;
    ActionMultiCall internal actionMultiCall;

    ILendingPool internal wethLendingPool;
    ILendingPool internal usdcLendingPool;

    bool[] internal BA_TO_QA_SINGLE = new bool[](1);
    bool[] internal BA_TO_QA_DOUBLE = new bool[](2);

    uint80[] internal oracleCompToUsdArr = new uint80[](1);
    uint80[] internal oracleDaiToUsdArr = new uint80[](1);
    uint80[] internal oracleEthToUsdArr = new uint80[](1);
    uint80[] internal oracleUsdcToUsdArr = new uint80[](1);
    uint80[] internal oracleCbethToEthToUsdArr = new uint80[](2);
    uint80[] internal oracleRethToEthToUsdArr = new uint80[](2);

    uint80 internal oracleCompToUsdId;
    uint80 internal oracleDaiToUsdId;
    uint80 internal oracleEthToUsdId;
    uint80 internal oracleUsdcToUsdId;
    uint80 internal oracleCbethToEthId;
    uint80 internal oracleRethToEthId;

    constructor() {
        // /*///////////////////////////////////////////////////////////////
        //                   ADDRESSES
        // ///////////////////////////////////////////////////////////////*/

        comp = ERC20(DeployAddresses.comp_base);
        dai = ERC20(DeployAddresses.dai_base);
        weth = ERC20(DeployAddresses.weth_base);
        usdc = ERC20(DeployAddresses.usdc_base);
        cbeth = ERC20(DeployAddresses.cbeth_base);
        reth = ERC20(DeployAddresses.reth_base);
    }

    function run() public {
        uint256 deployerPrivateKey = vm.envUint("PRIVATE_KEY_DEPLOYER_BASE");
        address deployerAddress = vm.addr(deployerPrivateKey);

        vm.startBroadcast(deployerPrivateKey);
        factory = Factory(0x38dB790e1894A5863387B43290c8340121e7Cd48); //todo: change after factory deploy
        wethLendingPool = ILendingPool(0xA04B08324745AEc82De30c3581c407BE63E764c8); //todo: change after LP deploy
        usdcLendingPool = ILendingPool(0x4d39409993dBe365c9AcaAe7c7e259C06FBFFa4A); //todo: change after LP deploy

        mainRegistry = new MainRegistry(address(factory));
        standardERC20AssetModule = new StandardERC20AssetModule(
            address(mainRegistry));
        uniswapV3AssetModule =
            new UniswapV3AssetModule(address(mainRegistry), DeployAddresses.uniswapV3PositionMgr_base);

        chainlinkOM = new ChainlinkOracleModule(address(mainRegistry));

        account = new AccountV1();
        actionMultiCall = new ActionMultiCall();

        mainRegistry.addAssetModule(address(standardERC20AssetModule));
        mainRegistry.addAssetModule(address(uniswapV3AssetModule));

        mainRegistry.addOracleModule(address(chainlinkOM));

        oracleCompToUsdId = uint80(chainlinkOM.addOracle(DeployAddresses.oracleCompToUsd_base, "COMP", "USD"));
        oracleDaiToUsdId = uint80(chainlinkOM.addOracle(DeployAddresses.oracleDaiToUsd_base, "DAI", "USD"));
        oracleEthToUsdId = uint80(chainlinkOM.addOracle(DeployAddresses.oracleEthToUsd_base, "ETH", "USD"));
        oracleUsdcToUsdId = uint80(chainlinkOM.addOracle(DeployAddresses.oracleUsdcToUsd_base, "USDC", "USD"));
        oracleCbethToEthId = uint80(chainlinkOM.addOracle(DeployAddresses.oracleCbethToEth_base, "CBETH", "ETH"));
        oracleRethToEthId = uint80(chainlinkOM.addOracle(DeployAddresses.oracleRethToEth_base, "RETH", "ETH"));

        oracleCompToUsdArr[0] = oracleCompToUsdId;
        oracleDaiToUsdArr[0] = oracleDaiToUsdId;
        oracleEthToUsdArr[0] = oracleEthToUsdId;
        oracleUsdcToUsdArr[0] = oracleUsdcToUsdId;
        oracleCbethToEthToUsdArr[0] = oracleCbethToEthId;
        oracleCbethToEthToUsdArr[1] = oracleEthToUsdId;
        oracleRethToEthToUsdArr[0] = oracleRethToEthId;
        oracleRethToEthToUsdArr[1] = oracleEthToUsdId;

        standardERC20AssetModule.addAsset(
            DeployAddresses.comp_base, BitPackingLib.pack(BA_TO_QA_SINGLE, oracleCompToUsdArr)
        );
        standardERC20AssetModule.addAsset(
            DeployAddresses.dai_base, BitPackingLib.pack(BA_TO_QA_SINGLE, oracleDaiToUsdArr)
        );
        standardERC20AssetModule.addAsset(
            DeployAddresses.weth_base, BitPackingLib.pack(BA_TO_QA_SINGLE, oracleEthToUsdArr)
        );
        standardERC20AssetModule.addAsset(
            DeployAddresses.usdc_base, BitPackingLib.pack(BA_TO_QA_SINGLE, oracleUsdcToUsdArr)
        );
<<<<<<< HEAD
        standardERC20AssetModule.addAsset(
            DeployAddresses.cbeth_base, BitPackingLib.pack(BA_TO_QA_SINGLE, oracleCbethToEthToUsdArr)
        );
        standardERC20AssetModule.addAsset(
            DeployAddresses.reth_base, BitPackingLib.pack(BA_TO_QA_SINGLE, oracleRethToEthToUsdArr)
=======
        standardERC20PricingModule.addAsset(
            DeployAddresses.cbeth_base, BitPackingLib.pack(BA_TO_QA_DOUBLE, oracleCbethToEthToUsdArr)
        );
        standardERC20PricingModule.addAsset(
            DeployAddresses.reth_base, BitPackingLib.pack(BA_TO_QA_DOUBLE, oracleRethToEthToUsdArr)
>>>>>>> ab2e091d
        );

        uniswapV3PricingModule.setProtocol();

        factory.setNewAccountInfo(address(mainRegistry), address(account), DeployBytes.upgradeRoot1To1, "");
        factory.changeGuardian(deployerAddress);

        mainRegistry.setAllowedAction(address(actionMultiCall), true);
        mainRegistry.changeGuardian(deployerAddress);

        wethLendingPool.setAccountVersion(1, true);
        usdcLendingPool.setAccountVersion(1, true);

        wethLendingPool.setBorrowCap(uint128(2000 * 10 ** 18));
        usdcLendingPool.setBorrowCap(uint128(5_000_000 * 10 ** 6));

        mainRegistry.setRiskParametersOfPrimaryAsset(
            address(wethLendingPool),
            DeployAddresses.comp_base,
            0,
            type(uint128).max,
            DeployRiskConstantsBase.comp_collFact_1,
            DeployRiskConstantsBase.comp_liqFact_1
        );
        mainRegistry.setRiskParametersOfPrimaryAsset(
            address(wethLendingPool),
            DeployAddresses.dai_base,
            0,
            type(uint128).max,
            DeployRiskConstantsBase.dai_collFact_1,
            DeployRiskConstantsBase.dai_liqFact_1
        );
        mainRegistry.setRiskParametersOfPrimaryAsset(
            address(wethLendingPool),
            DeployAddresses.weth_base,
            0,
            type(uint128).max,
            DeployRiskConstantsBase.eth_collFact_1,
            DeployRiskConstantsBase.eth_liqFact_1
        );
        mainRegistry.setRiskParametersOfPrimaryAsset(
            address(wethLendingPool),
            DeployAddresses.usdc_base,
            0,
            type(uint128).max,
            DeployRiskConstantsBase.usdc_collFact_1,
            DeployRiskConstantsBase.usdc_liqFact_1
        );
        mainRegistry.setRiskParametersOfPrimaryAsset(
            address(wethLendingPool),
            DeployAddresses.cbeth_base,
            0,
            type(uint128).max,
            DeployRiskConstantsBase.cbeth_collFact_1,
            DeployRiskConstantsBase.cbeth_liqFact_1
        );
        mainRegistry.setRiskParametersOfPrimaryAsset(
            address(wethLendingPool),
            DeployAddresses.reth_base,
            0,
            type(uint128).max,
            DeployRiskConstantsBase.reth_collFact_1,
            DeployRiskConstantsBase.reth_liqFact_1
        );

        mainRegistry.setRiskParametersOfPrimaryAsset(
            address(usdcLendingPool),
            DeployAddresses.comp_base,
            0,
            type(uint128).max,
            DeployRiskConstantsBase.comp_collFact_2,
            DeployRiskConstantsBase.comp_liqFact_2
        );
        mainRegistry.setRiskParametersOfPrimaryAsset(
            address(usdcLendingPool),
            DeployAddresses.dai_base,
            0,
            type(uint128).max,
            DeployRiskConstantsBase.dai_collFact_2,
            DeployRiskConstantsBase.dai_liqFact_2
        );
        mainRegistry.setRiskParametersOfPrimaryAsset(
            address(usdcLendingPool),
            DeployAddresses.weth_base,
            0,
            type(uint128).max,
            DeployRiskConstantsBase.eth_collFact_2,
            DeployRiskConstantsBase.eth_liqFact_2
        );
        mainRegistry.setRiskParametersOfPrimaryAsset(
            address(usdcLendingPool),
            DeployAddresses.usdc_base,
            0,
            type(uint128).max,
            DeployRiskConstantsBase.usdc_collFact_2,
            DeployRiskConstantsBase.usdc_liqFact_2
        );
        mainRegistry.setRiskParametersOfPrimaryAsset(
            address(usdcLendingPool),
            DeployAddresses.cbeth_base,
            0,
            type(uint128).max,
            DeployRiskConstantsBase.cbeth_collFact_2,
            DeployRiskConstantsBase.cbeth_liqFact_2
        );
        mainRegistry.setRiskParametersOfPrimaryAsset(
            address(usdcLendingPool),
            DeployAddresses.reth_base,
            0,
            type(uint128).max,
            DeployRiskConstantsBase.reth_collFact_2,
            DeployRiskConstantsBase.reth_liqFact_2
        );

        vm.stopBroadcast();
    }
}<|MERGE_RESOLUTION|>--- conflicted
+++ resolved
@@ -124,22 +124,14 @@
         standardERC20AssetModule.addAsset(
             DeployAddresses.usdc_base, BitPackingLib.pack(BA_TO_QA_SINGLE, oracleUsdcToUsdArr)
         );
-<<<<<<< HEAD
-        standardERC20AssetModule.addAsset(
-            DeployAddresses.cbeth_base, BitPackingLib.pack(BA_TO_QA_SINGLE, oracleCbethToEthToUsdArr)
-        );
-        standardERC20AssetModule.addAsset(
-            DeployAddresses.reth_base, BitPackingLib.pack(BA_TO_QA_SINGLE, oracleRethToEthToUsdArr)
-=======
-        standardERC20PricingModule.addAsset(
+        standardERC20AssetModule.addAsset(
             DeployAddresses.cbeth_base, BitPackingLib.pack(BA_TO_QA_DOUBLE, oracleCbethToEthToUsdArr)
         );
-        standardERC20PricingModule.addAsset(
+        standardERC20AssetModule.addAsset(
             DeployAddresses.reth_base, BitPackingLib.pack(BA_TO_QA_DOUBLE, oracleRethToEthToUsdArr)
->>>>>>> ab2e091d
-        );
-
-        uniswapV3PricingModule.setProtocol();
+        );
+
+        uniswapV3AssetModule.setProtocol();
 
         factory.setNewAccountInfo(address(mainRegistry), address(account), DeployBytes.upgradeRoot1To1, "");
         factory.changeGuardian(deployerAddress);
