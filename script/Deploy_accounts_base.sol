/**
 * Created by Pragma Labs
 * SPDX-License-Identifier: BUSL-1.1
 */
pragma solidity 0.8.19;

import "../lib/forge-std/src/Test.sol";
import { DeployAddresses, DeployNumbers, DeployBytes, DeployRiskConstantsBase } from "./Constants/DeployConstants.sol";

import { Factory } from "../src/Factory.sol";
import { AccountV1 } from "../src/AccountV1.sol";
import { MainRegistry } from "../src/MainRegistry.sol";
import { StandardERC20PricingModule } from "../src/pricing-modules/StandardERC20PricingModule.sol";
import { PricingModule } from "../src/pricing-modules/AbstractPricingModule.sol";
import { UniswapV3PricingModule } from "../src/pricing-modules/UniswapV3/UniswapV3PricingModule.sol";
import { OracleHub } from "../src/OracleHub.sol";

import { ActionMultiCall } from "../src/actions/MultiCall.sol";

import { ILendingPool } from "./interfaces/ILendingPool.sol";
import { ERC20 } from "../lib/solmate/src/tokens/ERC20.sol";

contract ArcadiaAccountDeployment is Test {
    Factory public factory;
    AccountV1 public account;

    ERC20 public comp;
    ERC20 public dai;
    ERC20 public weth;
    ERC20 public usdc;
    ERC20 public cbeth;
    ERC20 public reth;

    OracleHub public oracleHub;
    MainRegistry public mainRegistry;
    StandardERC20PricingModule public standardERC20PricingModule;
    UniswapV3PricingModule public uniswapV3PricingModule;
    ActionMultiCall public actionMultiCall;

    ILendingPool public wethLendingPool;
    ILendingPool public usdcLendingPool;

    address[] public oracleCompToUsdArr = new address[](1);
    address[] public oracleDaiToUsdArr = new address[](1);
    address[] public oracleEthToUsdArr = new address[](1);
    address[] public oracleUsdcToUsdArr = new address[](1);
    address[] public oracleCbethToEthToUsdArr = new address[](2);
    address[] public oracleRethToEthToUsdArr = new address[](2);

    PricingModule.RiskVarInput[] public riskVarsComp;
    PricingModule.RiskVarInput[] public riskVarsDai;
    PricingModule.RiskVarInput[] public riskVarsEth;
    PricingModule.RiskVarInput[] public riskVarsUsdc;
    PricingModule.RiskVarInput[] public riskVarsCbeth;
    PricingModule.RiskVarInput[] public riskVarsReth;

    OracleHub.OracleInformation public compToUsdOracleInfo;
    OracleHub.OracleInformation public daiToUsdOracleInfo;
    OracleHub.OracleInformation public ethToUsdOracleInfo;
    OracleHub.OracleInformation public usdcToUsdOracleInfo;
    OracleHub.OracleInformation public cbethToEthToUsdOracleInfo;
    OracleHub.OracleInformation public rethToEthOracleInfo;

    MainRegistry.BaseCurrencyInformation public usdBaseCurrencyInfo;
    MainRegistry.BaseCurrencyInformation public ethBaseCurrencyInfo;
    MainRegistry.BaseCurrencyInformation public usdcBaseCurrencyInfo;

    constructor() {
        // /*///////////////////////////////////////////////////////////////
        //                   ADDRESSES
        // ///////////////////////////////////////////////////////////////*/

        comp = ERC20(DeployAddresses.comp_base);
        dai = ERC20(DeployAddresses.dai_base);
        weth = ERC20(DeployAddresses.weth_base);
        usdc = ERC20(DeployAddresses.usdc_base);
        cbeth = ERC20(DeployAddresses.cbeth_base);
        reth = ERC20(DeployAddresses.reth_base);

        // /*///////////////////////////////////////////////////////////////
        //                   ORACLE TRAINS
        // ///////////////////////////////////////////////////////////////*/

        oracleCompToUsdArr[0] = DeployAddresses.oracleCompToUsd_base;
        oracleDaiToUsdArr[0] = DeployAddresses.oracleDaiToUsd_base;
        oracleEthToUsdArr[0] = DeployAddresses.oracleEthToUsd_base;
        oracleUsdcToUsdArr[0] = DeployAddresses.oracleUsdcToUsd_base;
        oracleCbethToEthToUsdArr[0] = DeployAddresses.oracleCbethToEth_base;
        oracleCbethToEthToUsdArr[1] = DeployAddresses.oracleEthToUsd_base;
        oracleRethToEthToUsdArr[0] = DeployAddresses.oracleRethToEth_base;
        oracleRethToEthToUsdArr[1] = DeployAddresses.oracleEthToUsd_base;

        // /*///////////////////////////////////////////////////////////////
        //                   ORACLE INFO
        // ///////////////////////////////////////////////////////////////*/

        compToUsdOracleInfo = OracleHub.OracleInformation({
            oracleUnit: uint64(DeployNumbers.oracleCompToUsdUnit),
            baseAsset: "COMP",
            quoteAsset: "USD",
            oracle: DeployAddresses.oracleCompToUsd_base,
            baseAssetAddress: DeployAddresses.comp_base,
            isActive: true
        });

        daiToUsdOracleInfo = OracleHub.OracleInformation({
            oracleUnit: uint64(DeployNumbers.oracleDaiToUsdUnit),
            baseAsset: "DAI",
            quoteAsset: "USD",
            oracle: DeployAddresses.oracleDaiToUsd_base,
            baseAssetAddress: DeployAddresses.dai_base,
            isActive: true
        });

        ethToUsdOracleInfo = OracleHub.OracleInformation({
            oracleUnit: uint64(DeployNumbers.oracleEthToUsdUnit),
            baseAsset: "ETH",
            quoteAsset: "USD",
            oracle: DeployAddresses.oracleEthToUsd_base,
            baseAssetAddress: DeployAddresses.weth_base,
            isActive: true
        });

        usdcToUsdOracleInfo = OracleHub.OracleInformation({
            oracleUnit: uint64(DeployNumbers.oracleUsdcToUsdUnit),
            baseAsset: "USDC",
            quoteAsset: "USD",
            oracle: DeployAddresses.oracleUsdcToUsd_base,
            baseAssetAddress: DeployAddresses.usdc_base,
            isActive: true
        });

        cbethToEthToUsdOracleInfo = OracleHub.OracleInformation({
            oracleUnit: uint64(DeployNumbers.oracleCbethToEthUnit),
            baseAsset: "CBETH",
            quoteAsset: "ETH",
            oracle: DeployAddresses.oracleCbethToEth_base,
            baseAssetAddress: DeployAddresses.cbeth_base,
            isActive: true
        });

        rethToEthOracleInfo = OracleHub.OracleInformation({
            oracleUnit: uint64(DeployNumbers.oracleRethToEthUnit),
            baseAsset: "RETH",
            quoteAsset: "ETH",
            oracle: DeployAddresses.oracleRethToEth_base,
            baseAssetAddress: DeployAddresses.reth_base,
            isActive: true
        });

        ethBaseCurrencyInfo = MainRegistry.BaseCurrencyInformation({
            baseCurrencyToUsdOracleUnit: uint64(DeployNumbers.oracleEthToUsdUnit),
            assetAddress: DeployAddresses.weth_base,
            baseCurrencyToUsdOracle: DeployAddresses.oracleEthToUsd_base,
            baseCurrencyLabel: "wETH",
            baseCurrencyUnitCorrection: uint64(10 ** (18 - DeployNumbers.wethDecimals))
        });

        usdcBaseCurrencyInfo = MainRegistry.BaseCurrencyInformation({
            baseCurrencyToUsdOracleUnit: uint64(DeployNumbers.oracleUsdcToUsdUnit),
            assetAddress: DeployAddresses.usdc_base,
            baseCurrencyToUsdOracle: DeployAddresses.oracleUsdcToUsd_base,
            baseCurrencyLabel: "USDC",
            baseCurrencyUnitCorrection: uint64(10 ** (18 - DeployNumbers.usdcDecimals))
        });

        /*///////////////////////////////////////////////////////////////
                            RISK VARS
        ///////////////////////////////////////////////////////////////*/

        riskVarsComp.push(
            PricingModule.RiskVarInput({
<<<<<<< HEAD
                baseCurrency: 1,
                asset: DeployAddresses.comp_base,
=======
                baseCurrency: 0,
                asset: address(0),
>>>>>>> 7e224556
                collateralFactor: DeployRiskConstantsBase.comp_collFact_1,
                liquidationFactor: DeployRiskConstantsBase.comp_liqFact_1
            })
        );
        riskVarsComp.push(
            PricingModule.RiskVarInput({
<<<<<<< HEAD
                baseCurrency: 2,
                asset: DeployAddresses.comp_base,
=======
                baseCurrency: 1,
                asset: address(0),
>>>>>>> 7e224556
                collateralFactor: DeployRiskConstantsBase.comp_collFact_2,
                liquidationFactor: DeployRiskConstantsBase.comp_liqFact_2
            })
        );

        riskVarsDai.push(
            PricingModule.RiskVarInput({
<<<<<<< HEAD
                baseCurrency: 1,
                asset: DeployAddresses.dai_base,
=======
                baseCurrency: 0,
                asset: address(0),
>>>>>>> 7e224556
                collateralFactor: DeployRiskConstantsBase.dai_collFact_1,
                liquidationFactor: DeployRiskConstantsBase.dai_liqFact_1
            })
        );
        riskVarsDai.push(
            PricingModule.RiskVarInput({
<<<<<<< HEAD
                baseCurrency: 2,
                asset: DeployAddresses.dai_base,
=======
                baseCurrency: 1,
                asset: address(0),
>>>>>>> 7e224556
                collateralFactor: DeployRiskConstantsBase.dai_collFact_2,
                liquidationFactor: DeployRiskConstantsBase.dai_liqFact_2
            })
        );

        riskVarsEth.push(
            PricingModule.RiskVarInput({
<<<<<<< HEAD
                baseCurrency: 1,
                asset: DeployAddresses.weth_base,
=======
                baseCurrency: 0,
                asset: address(0),
>>>>>>> 7e224556
                collateralFactor: DeployRiskConstantsBase.eth_collFact_1,
                liquidationFactor: DeployRiskConstantsBase.eth_liqFact_1
            })
        );
        riskVarsEth.push(
            PricingModule.RiskVarInput({
<<<<<<< HEAD
                baseCurrency: 2,
                asset: DeployAddresses.weth_base,
=======
                baseCurrency: 1,
                asset: address(0),
>>>>>>> 7e224556
                collateralFactor: DeployRiskConstantsBase.eth_collFact_2,
                liquidationFactor: DeployRiskConstantsBase.eth_liqFact_2
            })
        );

        riskVarsUsdc.push(
            PricingModule.RiskVarInput({
<<<<<<< HEAD
                baseCurrency: 1,
                asset: DeployAddresses.usdc_base,
=======
                baseCurrency: 0,
                asset: address(0),
>>>>>>> 7e224556
                collateralFactor: DeployRiskConstantsBase.usdc_collFact_1,
                liquidationFactor: DeployRiskConstantsBase.usdc_liqFact_1
            })
        );
        riskVarsUsdc.push(
            PricingModule.RiskVarInput({
<<<<<<< HEAD
                baseCurrency: 2,
                asset: DeployAddresses.usdc_base,
=======
                baseCurrency: 1,
                asset: address(0),
>>>>>>> 7e224556
                collateralFactor: DeployRiskConstantsBase.usdc_collFact_2,
                liquidationFactor: DeployRiskConstantsBase.usdc_liqFact_2
            })
        );

        riskVarsCbeth.push(
            PricingModule.RiskVarInput({
<<<<<<< HEAD
                baseCurrency: 1,
                asset: DeployAddresses.cbeth_base,
=======
                baseCurrency: 0,
                asset: address(0),
>>>>>>> 7e224556
                collateralFactor: DeployRiskConstantsBase.cbeth_collFact_1,
                liquidationFactor: DeployRiskConstantsBase.cbeth_liqFact_1
            })
        );
        riskVarsCbeth.push(
            PricingModule.RiskVarInput({
<<<<<<< HEAD
                baseCurrency: 2,
                asset: DeployAddresses.cbeth_base,
=======
                baseCurrency: 1,
                asset: address(0),
>>>>>>> 7e224556
                collateralFactor: DeployRiskConstantsBase.cbeth_collFact_2,
                liquidationFactor: DeployRiskConstantsBase.cbeth_liqFact_2
            })
        );

        riskVarsReth.push(
            PricingModule.RiskVarInput({
<<<<<<< HEAD
                baseCurrency: 1,
                asset: DeployAddresses.reth_base,
=======
                baseCurrency: 0,
                asset: address(0),
>>>>>>> 7e224556
                collateralFactor: DeployRiskConstantsBase.reth_collFact_1,
                liquidationFactor: DeployRiskConstantsBase.reth_liqFact_1
            })
        );
        riskVarsReth.push(
            PricingModule.RiskVarInput({
<<<<<<< HEAD
                baseCurrency: 2,
                asset: DeployAddresses.reth_base,
=======
                baseCurrency: 1,
                asset: address(0),
>>>>>>> 7e224556
                collateralFactor: DeployRiskConstantsBase.reth_collFact_2,
                liquidationFactor: DeployRiskConstantsBase.reth_liqFact_2
            })
        );
    }

    function run() public {
        uint256 deployerPrivateKey = vm.envUint("PRIVATE_KEY_DEPLOYER_BASE");
        address deployerAddress = vm.addr(deployerPrivateKey);

        vm.startBroadcast(deployerPrivateKey);
        factory = Factory(0x38dB790e1894A5863387B43290c8340121e7Cd48); //todo: change after factory deploy
        wethLendingPool = ILendingPool(0xA04B08324745AEc82De30c3581c407BE63E764c8); //todo: change after LP deploy
        usdcLendingPool = ILendingPool(0x4d39409993dBe365c9AcaAe7c7e259C06FBFFa4A); //todo: change after LP deploy

        mainRegistry = new MainRegistry(address(factory));
        oracleHub = new OracleHub();
        standardERC20PricingModule = new StandardERC20PricingModule(
            address(mainRegistry),
            address(oracleHub)        );
        uniswapV3PricingModule =
        new UniswapV3PricingModule(address(mainRegistry), deployerAddress, DeployAddresses.uniswapV3PositionMgr_base);

        account = new AccountV1();
        actionMultiCall = new ActionMultiCall();

        oracleHub.addOracle(compToUsdOracleInfo);
        oracleHub.addOracle(daiToUsdOracleInfo);
        oracleHub.addOracle(ethToUsdOracleInfo);
        oracleHub.addOracle(usdcToUsdOracleInfo);
        oracleHub.addOracle(cbethToEthToUsdOracleInfo);
        oracleHub.addOracle(rethToEthOracleInfo);

        mainRegistry.addBaseCurrency(ethBaseCurrencyInfo);
        mainRegistry.addBaseCurrency(usdcBaseCurrencyInfo);

        mainRegistry.addPricingModule(address(standardERC20PricingModule));
        mainRegistry.addPricingModule(address(uniswapV3PricingModule));

        PricingModule.RiskVarInput[] memory riskVarsComp_ = riskVarsComp;
        PricingModule.RiskVarInput[] memory riskVarsDai_ = riskVarsDai;
        PricingModule.RiskVarInput[] memory riskVarsEth_ = riskVarsEth;
        PricingModule.RiskVarInput[] memory riskVarsUsdc_ = riskVarsUsdc;
        PricingModule.RiskVarInput[] memory riskVarsCbeth_ = riskVarsCbeth;
        PricingModule.RiskVarInput[] memory riskVarsReth_ = riskVarsReth;

        standardERC20PricingModule.addAsset(
            DeployAddresses.comp_base,
            oracleCompToUsdArr,
            riskVarsComp_,
            type(uint128).max //todo: change after risk analysis
        );
        standardERC20PricingModule.addAsset(
            DeployAddresses.dai_base,
            oracleDaiToUsdArr,
            riskVarsDai_,
            type(uint128).max //todo: change after risk analysis
        );
        standardERC20PricingModule.addAsset(
            DeployAddresses.weth_base,
            oracleEthToUsdArr,
            riskVarsEth_,
            type(uint128).max //todo: change after risk analysis
        );
        standardERC20PricingModule.addAsset(
            DeployAddresses.usdc_base,
            oracleUsdcToUsdArr,
            riskVarsUsdc_,
            type(uint128).max //todo: change after risk analysis
        );
        standardERC20PricingModule.addAsset(
            DeployAddresses.cbeth_base,
            oracleCbethToEthToUsdArr,
            riskVarsCbeth_,
            type(uint128).max //todo: change after risk analysis
        );
        standardERC20PricingModule.addAsset(
            DeployAddresses.reth_base,
            oracleRethToEthToUsdArr,
            riskVarsReth_,
            type(uint128).max //todo: change after risk analysis
        );

        uniswapV3PricingModule.addAsset(DeployAddresses.comp_base);
        uniswapV3PricingModule.addAsset(DeployAddresses.dai_base);
        uniswapV3PricingModule.addAsset(DeployAddresses.weth_base);
        uniswapV3PricingModule.addAsset(DeployAddresses.usdc_base);
        uniswapV3PricingModule.addAsset(DeployAddresses.cbeth_base);
        uniswapV3PricingModule.addAsset(DeployAddresses.reth_base);

        PricingModule.RiskVarInput[] memory riskVarInputs = new PricingModule.RiskVarInput[](12);
        riskVarInputs[0] = riskVarsComp[0];
        riskVarInputs[1] = riskVarsComp[1];
        riskVarInputs[2] = riskVarsDai[0];
        riskVarInputs[3] = riskVarsDai[1];
        riskVarInputs[4] = riskVarsEth[0];
        riskVarInputs[5] = riskVarsEth[1];
        riskVarInputs[6] = riskVarsUsdc[0];
        riskVarInputs[7] = riskVarsUsdc[1];
        riskVarInputs[8] = riskVarsCbeth[0];
        riskVarInputs[9] = riskVarsCbeth[1];
        riskVarInputs[10] = riskVarsReth[0];
        riskVarInputs[11] = riskVarsReth[1];

        uniswapV3PricingModule.setBatchRiskVariables(riskVarInputs);
        uniswapV3PricingModule.setExposureOfAsset(DeployAddresses.comp_base, type(uint128).max);
        uniswapV3PricingModule.setExposureOfAsset(DeployAddresses.dai_base, type(uint128).max);
        uniswapV3PricingModule.setExposureOfAsset(DeployAddresses.weth_base, type(uint128).max);
        uniswapV3PricingModule.setExposureOfAsset(DeployAddresses.usdc_base, type(uint128).max);
        uniswapV3PricingModule.setExposureOfAsset(DeployAddresses.cbeth_base, type(uint128).max);
        uniswapV3PricingModule.setExposureOfAsset(DeployAddresses.reth_base, type(uint128).max);

        factory.setNewAccountInfo(address(mainRegistry), address(account), DeployBytes.upgradeRoot1To1, "");
        factory.changeGuardian(deployerAddress);

        mainRegistry.setAllowedAction(address(actionMultiCall), true);
        mainRegistry.changeGuardian(deployerAddress);

        wethLendingPool.setAccountVersion(1, true);
        usdcLendingPool.setAccountVersion(1, true);

        wethLendingPool.setBorrowCap(uint128(2000 * 10 ** 18));
        usdcLendingPool.setBorrowCap(uint128(5_000_000 * 10 ** 6));

        vm.stopBroadcast();
    }
}<|MERGE_RESOLUTION|>--- conflicted
+++ resolved
@@ -170,26 +170,16 @@
 
         riskVarsComp.push(
             PricingModule.RiskVarInput({
-<<<<<<< HEAD
                 baseCurrency: 1,
                 asset: DeployAddresses.comp_base,
-=======
-                baseCurrency: 0,
-                asset: address(0),
->>>>>>> 7e224556
                 collateralFactor: DeployRiskConstantsBase.comp_collFact_1,
                 liquidationFactor: DeployRiskConstantsBase.comp_liqFact_1
             })
         );
         riskVarsComp.push(
             PricingModule.RiskVarInput({
-<<<<<<< HEAD
                 baseCurrency: 2,
                 asset: DeployAddresses.comp_base,
-=======
-                baseCurrency: 1,
-                asset: address(0),
->>>>>>> 7e224556
                 collateralFactor: DeployRiskConstantsBase.comp_collFact_2,
                 liquidationFactor: DeployRiskConstantsBase.comp_liqFact_2
             })
@@ -197,26 +187,16 @@
 
         riskVarsDai.push(
             PricingModule.RiskVarInput({
-<<<<<<< HEAD
                 baseCurrency: 1,
                 asset: DeployAddresses.dai_base,
-=======
-                baseCurrency: 0,
-                asset: address(0),
->>>>>>> 7e224556
                 collateralFactor: DeployRiskConstantsBase.dai_collFact_1,
                 liquidationFactor: DeployRiskConstantsBase.dai_liqFact_1
             })
         );
         riskVarsDai.push(
             PricingModule.RiskVarInput({
-<<<<<<< HEAD
                 baseCurrency: 2,
                 asset: DeployAddresses.dai_base,
-=======
-                baseCurrency: 1,
-                asset: address(0),
->>>>>>> 7e224556
                 collateralFactor: DeployRiskConstantsBase.dai_collFact_2,
                 liquidationFactor: DeployRiskConstantsBase.dai_liqFact_2
             })
@@ -224,26 +204,16 @@
 
         riskVarsEth.push(
             PricingModule.RiskVarInput({
-<<<<<<< HEAD
                 baseCurrency: 1,
                 asset: DeployAddresses.weth_base,
-=======
-                baseCurrency: 0,
-                asset: address(0),
->>>>>>> 7e224556
                 collateralFactor: DeployRiskConstantsBase.eth_collFact_1,
                 liquidationFactor: DeployRiskConstantsBase.eth_liqFact_1
             })
         );
         riskVarsEth.push(
             PricingModule.RiskVarInput({
-<<<<<<< HEAD
                 baseCurrency: 2,
                 asset: DeployAddresses.weth_base,
-=======
-                baseCurrency: 1,
-                asset: address(0),
->>>>>>> 7e224556
                 collateralFactor: DeployRiskConstantsBase.eth_collFact_2,
                 liquidationFactor: DeployRiskConstantsBase.eth_liqFact_2
             })
@@ -251,26 +221,16 @@
 
         riskVarsUsdc.push(
             PricingModule.RiskVarInput({
-<<<<<<< HEAD
                 baseCurrency: 1,
                 asset: DeployAddresses.usdc_base,
-=======
-                baseCurrency: 0,
-                asset: address(0),
->>>>>>> 7e224556
                 collateralFactor: DeployRiskConstantsBase.usdc_collFact_1,
                 liquidationFactor: DeployRiskConstantsBase.usdc_liqFact_1
             })
         );
         riskVarsUsdc.push(
             PricingModule.RiskVarInput({
-<<<<<<< HEAD
                 baseCurrency: 2,
                 asset: DeployAddresses.usdc_base,
-=======
-                baseCurrency: 1,
-                asset: address(0),
->>>>>>> 7e224556
                 collateralFactor: DeployRiskConstantsBase.usdc_collFact_2,
                 liquidationFactor: DeployRiskConstantsBase.usdc_liqFact_2
             })
@@ -278,26 +238,16 @@
 
         riskVarsCbeth.push(
             PricingModule.RiskVarInput({
-<<<<<<< HEAD
                 baseCurrency: 1,
                 asset: DeployAddresses.cbeth_base,
-=======
-                baseCurrency: 0,
-                asset: address(0),
->>>>>>> 7e224556
                 collateralFactor: DeployRiskConstantsBase.cbeth_collFact_1,
                 liquidationFactor: DeployRiskConstantsBase.cbeth_liqFact_1
             })
         );
         riskVarsCbeth.push(
             PricingModule.RiskVarInput({
-<<<<<<< HEAD
                 baseCurrency: 2,
                 asset: DeployAddresses.cbeth_base,
-=======
-                baseCurrency: 1,
-                asset: address(0),
->>>>>>> 7e224556
                 collateralFactor: DeployRiskConstantsBase.cbeth_collFact_2,
                 liquidationFactor: DeployRiskConstantsBase.cbeth_liqFact_2
             })
@@ -305,26 +255,16 @@
 
         riskVarsReth.push(
             PricingModule.RiskVarInput({
-<<<<<<< HEAD
                 baseCurrency: 1,
                 asset: DeployAddresses.reth_base,
-=======
-                baseCurrency: 0,
-                asset: address(0),
->>>>>>> 7e224556
                 collateralFactor: DeployRiskConstantsBase.reth_collFact_1,
                 liquidationFactor: DeployRiskConstantsBase.reth_liqFact_1
             })
         );
         riskVarsReth.push(
             PricingModule.RiskVarInput({
-<<<<<<< HEAD
                 baseCurrency: 2,
                 asset: DeployAddresses.reth_base,
-=======
-                baseCurrency: 1,
-                asset: address(0),
->>>>>>> 7e224556
                 collateralFactor: DeployRiskConstantsBase.reth_collFact_2,
                 liquidationFactor: DeployRiskConstantsBase.reth_liqFact_2
             })
@@ -408,12 +348,7 @@
             type(uint128).max //todo: change after risk analysis
         );
 
-        uniswapV3PricingModule.addAsset(DeployAddresses.comp_base);
-        uniswapV3PricingModule.addAsset(DeployAddresses.dai_base);
-        uniswapV3PricingModule.addAsset(DeployAddresses.weth_base);
-        uniswapV3PricingModule.addAsset(DeployAddresses.usdc_base);
-        uniswapV3PricingModule.addAsset(DeployAddresses.cbeth_base);
-        uniswapV3PricingModule.addAsset(DeployAddresses.reth_base);
+        uniswapV3PricingModule.setProtocol();
 
         PricingModule.RiskVarInput[] memory riskVarInputs = new PricingModule.RiskVarInput[](12);
         riskVarInputs[0] = riskVarsComp[0];
@@ -430,12 +365,6 @@
         riskVarInputs[11] = riskVarsReth[1];
 
         uniswapV3PricingModule.setBatchRiskVariables(riskVarInputs);
-        uniswapV3PricingModule.setExposureOfAsset(DeployAddresses.comp_base, type(uint128).max);
-        uniswapV3PricingModule.setExposureOfAsset(DeployAddresses.dai_base, type(uint128).max);
-        uniswapV3PricingModule.setExposureOfAsset(DeployAddresses.weth_base, type(uint128).max);
-        uniswapV3PricingModule.setExposureOfAsset(DeployAddresses.usdc_base, type(uint128).max);
-        uniswapV3PricingModule.setExposureOfAsset(DeployAddresses.cbeth_base, type(uint128).max);
-        uniswapV3PricingModule.setExposureOfAsset(DeployAddresses.reth_base, type(uint128).max);
 
         factory.setNewAccountInfo(address(mainRegistry), address(account), DeployBytes.upgradeRoot1To1, "");
         factory.changeGuardian(deployerAddress);
